--- conflicted
+++ resolved
@@ -1,328 +1,160 @@
-<<<<<<< HEAD
-"""
-Rest Server Configuration Assembler
-
-This module provides the RestServerConfigAssembler for assembling static server configuration
-once at startup, which is then cached and reused for all requests.
-"""
-
-import time
-import logging
-from pathlib import Path
-from typing import Optional
-
-from .base_config_assembler import BaseConfigAssembler
-from .config_models import ServerConfig
-
-logger = logging.getLogger(__name__)
-
-
-class RestServerConfigAssembler(BaseConfigAssembler):
-    """Assembles static server configuration once at startup."""
-    
-    def __init__(self, run_profile: str):
-        """
-        Initialize the REST server config assembler.
-        
-        Args:
-            run_profile (str): The profile name to use for configuration
-        """
-        super().__init__(run_profile)
-        self._cached_config: Optional[ServerConfig] = None
-        self._assembly_time_ms: float = 0.0
-    
-    def _get_profile_dir(self) -> Path:
-        """Get the REST profile directory path."""
-        current_dir = Path(__file__).parent.parent.parent  # server_utils/config_assemblers -> server_utils -> Ultra_Arena_Main_Restful
-        return current_dir / "run_profiles" / self.run_profile
-    
-    def assemble_config(self) -> ServerConfig:
-        """
-        Assemble static server configuration.
-        
-        This method loads all static configuration once and caches it.
-        Subsequent calls return the cached configuration for performance.
-        
-        Returns:
-            ServerConfig: Assembled server configuration
-        """
-        # Return cached config if available
-        if self._cached_config is not None:
-            logger.debug(f"🚀 Using cached server config (assembly time: {self._assembly_time_ms:.3f}ms)")
-            return self._cached_config
-        
-        # Assemble fresh configuration
-        logger.info(f"🔧 Assembling fresh server configuration for profile: {self.run_profile}")
-        assembly_start = time.time()
-        
-        try:
-            # Load all configuration components
-            desensitization = self._load_desensitization_config()
-            prompts = self._load_prompt_config(desensitization.desensitization_config)
-            api_keys = self._load_api_key_config()
-            processing = self._load_processing_config()
-            default_combo_name = self._get_default_combo_name()
-            available_combos = self._get_available_combos()
-            
-            # Create server configuration
-            server_config = ServerConfig(
-                run_profile=self.run_profile,
-                prompts=prompts,
-                api_keys=api_keys,
-                processing=processing,
-                default_combo_name=default_combo_name,
-                available_combos=available_combos,
-                desensitization=desensitization
-            )
-
-            logger.info('='*50)
-            logger.info('PROMPTS:')
-            logger.info(prompts)
-            logger.info('='*50)
-            
-            # Cache the configuration
-            self._cached_config = server_config
-            self._assembly_time_ms = (time.time() - assembly_start) * 1000
-            
-            logger.info(f"✅ Server configuration assembled successfully in {self._assembly_time_ms:.3f}ms")
-            logger.info(f"📊 Configuration summary:")
-            logger.info(f"   - Profile: {self.run_profile}")
-            logger.info(f"   - Prompts loaded: {len(prompts.source_info)}")
-            logger.info(f"   - API keys loaded: {len([k for k, v in api_keys.dict().items() if v])}")
-            logger.info(f"   - Default combo: {default_combo_name}")
-            logger.info(f"   - Available combos: {len(available_combos)}")
-            
-            return server_config
-            
-        except Exception as e:
-            logger.error(f"❌ Failed to assemble server configuration: {e}")
-            raise
-    
-    def get_assembly_time_ms(self) -> float:
-        """
-        Get the time taken to assemble the configuration.
-        
-        Returns:
-            float: Assembly time in milliseconds
-        """
-        return self._assembly_time_ms
-    
-    def is_cached(self) -> bool:
-        """
-        Check if configuration is cached.
-        
-        Returns:
-            bool: True if configuration is cached
-        """
-        return self._cached_config is not None
-    
-    def clear_cache(self) -> None:
-        """Clear the cached configuration."""
-        self._cached_config = None
-        self._assembly_time_ms = 0.0
-        logger.info("🗑️ Server configuration cache cleared")
-    
-    def inject_into_config_base(self) -> None:
-        """
-        Inject the assembled configuration into config_base for backward compatibility.
-        
-        This method is used to maintain compatibility with the existing main library
-        that expects configuration to be injected into config_base.
-        """
-        if self._cached_config is None:
-            logger.warning("⚠️ No cached configuration to inject")
-            return
-        
-        try:
-            import config.config_base as config_base
-            
-            # Inject prompts
-            config_base.SYSTEM_PROMPT = self._cached_config.prompts.system_prompt
-            config_base.USER_PROMPT = self._cached_config.prompts.user_prompt
-            config_base.SIMPLIFIED_USER_PROMPT = self._cached_config.prompts.simplified_user_prompt
-            config_base.JSON_FORMAT_INSTRUCTIONS = self._cached_config.prompts.json_format_instructions
-            config_base.MANDATORY_KEYS = self._cached_config.prompts.mandatory_keys
-            config_base.TEXT_FIRST_REGEX_CRITERIA = self._cached_config.prompts.text_first_regex_criteria
-            
-            # Inject API keys
-            config_base.GCP_API_KEY = self._cached_config.api_keys.gcp_api_key
-            config_base.OPENAI_API_KEY = self._cached_config.api_keys.openai_api_key
-            config_base.DEEPSEEK_API_KEY = self._cached_config.api_keys.deepseek_api_key
-            config_base.CLAUDE_API_KEY = self._cached_config.api_keys.claude_api_key
-            config_base.HUGGINGFACE_TOKEN = self._cached_config.api_keys.huggingface_token
-            config_base.TOGETHERAI_API_KEY = self._cached_config.api_keys.togetherai_api_key
-            config_base.XAI_API_KEY = self._cached_config.api_keys.xai_api_key
-            
-            # Inject processing config
-            config_base.DEFAULT_STREAMING = self._cached_config.processing.streaming
-            config_base.DEFAULT_MAX_CC_STRATEGIES = self._cached_config.processing.max_cc_strategies
-            config_base.DEFAULT_MAX_CC_FILEGROUPS = self._cached_config.processing.max_cc_filegroups
-            config_base.DEFAULT_MAX_FILES_PER_REQUEST = self._cached_config.processing.max_files_per_request
-            
-            logger.info("✅ Configuration injected into config_base successfully")
-            
-        except Exception as e:
-            logger.error(f"❌ Failed to inject configuration into config_base: {e}")
-            raise
-=======
-"""
-Rest Server Configuration Assembler
-
-This module provides the RestServerConfigAssembler for assembling static server configuration
-once at startup, which is then cached and reused for all requests.
-"""
-
-import time
-import logging
-from pathlib import Path
-from typing import Optional
-
-from .base_config_assembler import BaseConfigAssembler
-from .config_models import ServerConfig
-
-logger = logging.getLogger(__name__)
-
-
-class RestServerConfigAssembler(BaseConfigAssembler):
-    """Assembles static server configuration once at startup."""
-    
-    def __init__(self, run_profile: str):
-        """
-        Initialize the REST server config assembler.
-        
-        Args:
-            run_profile (str): The profile name to use for configuration
-        """
-        super().__init__(run_profile)
-        self._cached_config: Optional[ServerConfig] = None
-        self._assembly_time_ms: float = 0.0
-    
-    def _get_profile_dir(self) -> Path:
-        """Get the REST profile directory path."""
-        current_dir = Path(__file__).parent.parent.parent  # server_utils/config_assemblers -> server_utils -> Ultra_Arena_Main_Restful
-        return current_dir / "run_profiles" / self.run_profile
-    
-    def assemble_config(self) -> ServerConfig:
-        """
-        Assemble static server configuration.
-        
-        This method loads all static configuration once and caches it.
-        Subsequent calls return the cached configuration for performance.
-        
-        Returns:
-            ServerConfig: Assembled server configuration
-        """
-        # Return cached config if available
-        if self._cached_config is not None:
-            logger.debug(f"🚀 Using cached server config (assembly time: {self._assembly_time_ms:.3f}ms)")
-            return self._cached_config
-        
-        # Assemble fresh configuration
-        logger.info(f"🔧 Assembling fresh server configuration for profile: {self.run_profile}")
-        assembly_start = time.time()
-        
-        try:
-            # Load all configuration components
-            desensitization = self._load_desensitization_config()
-            prompts = self._load_prompt_config(desensitization.desensitization_config)
-            api_keys = self._load_api_key_config()
-            processing = self._load_processing_config()
-            default_combo_name = self._get_default_combo_name()
-            available_combos = self._get_available_combos()
-            
-            # Create server configuration
-            server_config = ServerConfig(
-                run_profile=self.run_profile,
-                prompts=prompts,
-                api_keys=api_keys,
-                processing=processing,
-                default_combo_name=default_combo_name,
-                available_combos=available_combos,
-                desensitization=desensitization
-            )
-            
-            # Cache the configuration
-            self._cached_config = server_config
-            self._assembly_time_ms = (time.time() - assembly_start) * 1000
-            
-            logger.info(f"✅ Server configuration assembled successfully in {self._assembly_time_ms:.3f}ms")
-            logger.info(f"📊 Configuration summary:")
-            logger.info(f"   - Profile: {self.run_profile}")
-            logger.info(f"   - Prompts loaded: {len(prompts.source_info)}")
-            logger.info(f"   - API keys loaded: {len([k for k, v in api_keys.dict().items() if v])}")
-            logger.info(f"   - Default combo: {default_combo_name}")
-            logger.info(f"   - Available combos: {len(available_combos)}")
-            
-            return server_config
-            
-        except Exception as e:
-            logger.error(f"❌ Failed to assemble server configuration: {e}")
-            raise
-    
-    def get_assembly_time_ms(self) -> float:
-        """
-        Get the time taken to assemble the configuration.
-        
-        Returns:
-            float: Assembly time in milliseconds
-        """
-        return self._assembly_time_ms
-    
-    def is_cached(self) -> bool:
-        """
-        Check if configuration is cached.
-        
-        Returns:
-            bool: True if configuration is cached
-        """
-        return self._cached_config is not None
-    
-    def clear_cache(self) -> None:
-        """Clear the cached configuration."""
-        self._cached_config = None
-        self._assembly_time_ms = 0.0
-        logger.info("🗑️ Server configuration cache cleared")
-    
-    def inject_into_config_base(self) -> None:
-        """
-        Inject the assembled configuration into config_base for backward compatibility.
-        
-        This method is used to maintain compatibility with the existing main library
-        that expects configuration to be injected into config_base.
-        """
-        if self._cached_config is None:
-            logger.warning("⚠️ No cached configuration to inject")
-            return
-        
-        try:
-            import config.config_base as config_base
-            
-            # Inject prompts
-            config_base.SYSTEM_PROMPT = self._cached_config.prompts.system_prompt
-            config_base.USER_PROMPT = self._cached_config.prompts.user_prompt
-            config_base.SIMPLIFIED_USER_PROMPT = self._cached_config.prompts.simplified_user_prompt
-            config_base.JSON_FORMAT_INSTRUCTIONS = self._cached_config.prompts.json_format_instructions
-            config_base.MANDATORY_KEYS = self._cached_config.prompts.mandatory_keys
-            config_base.TEXT_FIRST_REGEX_CRITERIA = self._cached_config.prompts.text_first_regex_criteria
-            
-            # Inject API keys
-            config_base.GCP_API_KEY = self._cached_config.api_keys.gcp_api_key
-            config_base.OPENAI_API_KEY = self._cached_config.api_keys.openai_api_key
-            config_base.DEEPSEEK_API_KEY = self._cached_config.api_keys.deepseek_api_key
-            config_base.CLAUDE_API_KEY = self._cached_config.api_keys.claude_api_key
-            config_base.HUGGINGFACE_TOKEN = self._cached_config.api_keys.huggingface_token
-            config_base.TOGETHERAI_API_KEY = self._cached_config.api_keys.togetherai_api_key
-            config_base.XAI_API_KEY = self._cached_config.api_keys.xai_api_key
-            
-            # Inject processing config
-            config_base.DEFAULT_STREAMING = self._cached_config.processing.streaming
-            config_base.DEFAULT_MAX_CC_STRATEGIES = self._cached_config.processing.max_cc_strategies
-            config_base.DEFAULT_MAX_CC_FILEGROUPS = self._cached_config.processing.max_cc_filegroups
-            config_base.DEFAULT_MAX_FILES_PER_REQUEST = self._cached_config.processing.max_files_per_request
-            
-            logger.info("✅ Configuration injected into config_base successfully")
-            
-        except Exception as e:
-            logger.error(f"❌ Failed to inject configuration into config_base: {e}")
-            raise
->>>>>>> 132896d6
+"""
+Rest Server Configuration Assembler
+
+This module provides the RestServerConfigAssembler for assembling static server configuration
+once at startup, which is then cached and reused for all requests.
+"""
+
+import time
+import logging
+from pathlib import Path
+from typing import Optional
+
+from .base_config_assembler import BaseConfigAssembler
+from .config_models import ServerConfig
+
+logger = logging.getLogger(__name__)
+
+
+class RestServerConfigAssembler(BaseConfigAssembler):
+    """Assembles static server configuration once at startup."""
+    
+    def __init__(self, run_profile: str):
+        """
+        Initialize the REST server config assembler.
+        
+        Args:
+            run_profile (str): The profile name to use for configuration
+        """
+        super().__init__(run_profile)
+        self._cached_config: Optional[ServerConfig] = None
+        self._assembly_time_ms: float = 0.0
+    
+    def _get_profile_dir(self) -> Path:
+        """Get the REST profile directory path."""
+        current_dir = Path(__file__).parent.parent.parent  # server_utils/config_assemblers -> server_utils -> Ultra_Arena_Main_Restful
+        return current_dir / "run_profiles" / self.run_profile
+    
+    def assemble_config(self) -> ServerConfig:
+        """
+        Assemble static server configuration.
+        
+        This method loads all static configuration once and caches it.
+        Subsequent calls return the cached configuration for performance.
+        
+        Returns:
+            ServerConfig: Assembled server configuration
+        """
+        # Return cached config if available
+        if self._cached_config is not None:
+            logger.debug(f"🚀 Using cached server config (assembly time: {self._assembly_time_ms:.3f}ms)")
+            return self._cached_config
+        
+        # Assemble fresh configuration
+        logger.info(f"🔧 Assembling fresh server configuration for profile: {self.run_profile}")
+        assembly_start = time.time()
+        
+        try:
+            # Load all configuration components
+            desensitization = self._load_desensitization_config()
+            prompts = self._load_prompt_config(desensitization.desensitization_config)
+            api_keys = self._load_api_key_config()
+            processing = self._load_processing_config()
+            default_combo_name = self._get_default_combo_name()
+            available_combos = self._get_available_combos()
+            
+            # Create server configuration
+            server_config = ServerConfig(
+                run_profile=self.run_profile,
+                prompts=prompts,
+                api_keys=api_keys,
+                processing=processing,
+                default_combo_name=default_combo_name,
+                available_combos=available_combos,
+                desensitization=desensitization
+            )
+            
+            # Cache the configuration
+            self._cached_config = server_config
+            self._assembly_time_ms = (time.time() - assembly_start) * 1000
+            
+            logger.info(f"✅ Server configuration assembled successfully in {self._assembly_time_ms:.3f}ms")
+            logger.info(f"📊 Configuration summary:")
+            logger.info(f"   - Profile: {self.run_profile}")
+            logger.info(f"   - Prompts loaded: {len(prompts.source_info)}")
+            logger.info(f"   - API keys loaded: {len([k for k, v in api_keys.dict().items() if v])}")
+            logger.info(f"   - Default combo: {default_combo_name}")
+            logger.info(f"   - Available combos: {len(available_combos)}")
+            
+            return server_config
+            
+        except Exception as e:
+            logger.error(f"❌ Failed to assemble server configuration: {e}")
+            raise
+    
+    def get_assembly_time_ms(self) -> float:
+        """
+        Get the time taken to assemble the configuration.
+        
+        Returns:
+            float: Assembly time in milliseconds
+        """
+        return self._assembly_time_ms
+    
+    def is_cached(self) -> bool:
+        """
+        Check if configuration is cached.
+        
+        Returns:
+            bool: True if configuration is cached
+        """
+        return self._cached_config is not None
+    
+    def clear_cache(self) -> None:
+        """Clear the cached configuration."""
+        self._cached_config = None
+        self._assembly_time_ms = 0.0
+        logger.info("🗑️ Server configuration cache cleared")
+    
+    def inject_into_config_base(self) -> None:
+        """
+        Inject the assembled configuration into config_base for backward compatibility.
+        
+        This method is used to maintain compatibility with the existing main library
+        that expects configuration to be injected into config_base.
+        """
+        if self._cached_config is None:
+            logger.warning("⚠️ No cached configuration to inject")
+            return
+        
+        try:
+            import config.config_base as config_base
+            
+            # Inject prompts
+            config_base.SYSTEM_PROMPT = self._cached_config.prompts.system_prompt
+            config_base.USER_PROMPT = self._cached_config.prompts.user_prompt
+            config_base.SIMPLIFIED_USER_PROMPT = self._cached_config.prompts.simplified_user_prompt
+            config_base.JSON_FORMAT_INSTRUCTIONS = self._cached_config.prompts.json_format_instructions
+            config_base.MANDATORY_KEYS = self._cached_config.prompts.mandatory_keys
+            config_base.TEXT_FIRST_REGEX_CRITERIA = self._cached_config.prompts.text_first_regex_criteria
+            
+            # Inject API keys
+            config_base.GCP_API_KEY = self._cached_config.api_keys.gcp_api_key
+            config_base.OPENAI_API_KEY = self._cached_config.api_keys.openai_api_key
+            config_base.DEEPSEEK_API_KEY = self._cached_config.api_keys.deepseek_api_key
+            config_base.CLAUDE_API_KEY = self._cached_config.api_keys.claude_api_key
+            config_base.HUGGINGFACE_TOKEN = self._cached_config.api_keys.huggingface_token
+            config_base.TOGETHERAI_API_KEY = self._cached_config.api_keys.togetherai_api_key
+            config_base.XAI_API_KEY = self._cached_config.api_keys.xai_api_key
+            
+            # Inject processing config
+            config_base.DEFAULT_STREAMING = self._cached_config.processing.streaming
+            config_base.DEFAULT_MAX_CC_STRATEGIES = self._cached_config.processing.max_cc_strategies
+            config_base.DEFAULT_MAX_CC_FILEGROUPS = self._cached_config.processing.max_cc_filegroups
+            config_base.DEFAULT_MAX_FILES_PER_REQUEST = self._cached_config.processing.max_files_per_request
+            
+            logger.info("✅ Configuration injected into config_base successfully")
+            
+        except Exception as e:
+            logger.error(f"❌ Failed to inject configuration into config_base: {e}")
+            raise