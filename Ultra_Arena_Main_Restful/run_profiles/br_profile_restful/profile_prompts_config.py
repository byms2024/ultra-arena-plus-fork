<<<<<<< HEAD
from pathlib import Path
# =============================================================================
# PROMPT CONFIGURATION SECTION
# =============================================================================
# This section contains domain-specific prompts and extraction rules for processing
# BYD car post-sale documents in Brazilian Portuguese.

# System Prompt
SYSTEM_PROMPT = """
    Você é um especialista em extrair informações importantes de documentos de pós-venda de carros BYD no Brasil.
"""

# JSON Formatting Instructions (concatenated to main prompt)
SENSITIVE_JSON_FORMAT_INSTRUCTIONS = """
    **⚠️ REGRA CRÍTICA DE FORMATAÇÃO JSON:**
    * **NUNCA** responda em texto livre ou narrativo
    * **SEMPRE** responda com JSON válido e bem formatado
    * Se houver múltiplas arquivos, retorne um **ARRAY JSON** com um objeto para cada imagem
    * Se houver uma única arquivo, retorne um **ARRAY JSON** com um **OBJETO JSON** único
    * **EXEMPLO PARA MÚLTIPLAS IMAGENS:**
      ```json
      [
        {
          "DOC_TYPE": "Peças",
          "CNPJ_1": "46.621.491/0002-70",
          "CNPJ_2": null,
          "VALOR_TOTAL": "2.465,73",
          "Chassi": "LGXCE4CC7S0023860",
          "CLAIM_NUMBER": "BYDAMEBR0015WCN241200032_01"
        },
        {
          "DOC_TYPE": "Serviço",
          "CNPJ_1": "46.621.491/0002-70",
          "CNPJ_2": "17.140.820/0007-77",
          "VALOR_TOTAL": "1.023,40",
          "Chassi": null,
          "CLAIM_NUMBER": "BYDAMEBR0015WCN250100042_01"
        }
      ]
      ```
"""

# JSON Formatting Instructions (concatenated to main prompt)
JSON_FORMAT_INSTRUCTIONS = """
    **⚠️ REGRA CRÍTICA DE FORMATAÇÃO JSON:**
    * **NUNCA** responda em texto livre ou narrativo
    * **SEMPRE** responda com JSON válido e bem formatado
    * Se houver múltiplas arquivos, retorne um **ARRAY JSON** com um objeto para cada imagem
    * Se houver uma única arquivo, retorne um **ARRAY JSON** com um **OBJETO JSON** único
    * **EXEMPLO PARA MÚLTIPLAS IMAGENS:**
      ```json
      [
        {
          "DOC_TYPE": "Peças",
          "CNPJ_1": "CNPJ_3AD8FA19805EC192",
          "CNPJ_2": null,
          "VALOR_TOTAL": "2.465,73",
          "Chassi": "VIN_FB15C42CAE04A151",
          "CLAIM_NUMBER": "BYDAMEBR0015WCN241200032_01"
        },
        {
          "DOC_TYPE": "Serviço",
          "CNPJ_1": "CNPJ_3AA2GA45310DH021",
          "CNPJ_2": "CNPJ_4AR9GD83025MA531",
          "VALOR_TOTAL": "1.023,40",
          "Chassi": null,
          "CLAIM_NUMBER": "BYDAMEBR0015WCN250100042_01"
        }
      ]
      ```
"""


# Simplified JSON Formatting Instructions for Ollama models
SIMPLIFIED_JSON_FORMAT_INSTRUCTIONS = """
**⚠️ REGRA CRÍTICA DE FORMATAÇÃO JSON:**
* **NUNCA** responda com texto explicativo antes ou depois do JSON
* **NUNCA** use markdown code blocks (```json ou ```)
* **SEMPRE** responda APENAS com JSON válido, sem texto adicional
* **NUNCA** adicione notas, explicações ou comentários
* Se houver múltiplas arquivos, retorne um **ARRAY JSON** com um objeto para cada arquivo
* Se houver uma única arquivo, retorne um **ARRAY JSON** com um **OBJETO JSON** único
* **EXEMPLO PARA ARQUIVO ÚNICO:**
[
  {
    "DOC_TYPE": "Peças",
    "CNPJ_1": "46.621.491/0002-70",
    "VALOR_TOTAL": "2.465,73",
    "Chassi": "LGXCE4CC7S0023860",
    "CLAIM_NUMBER": "BYDAMEBR0015WCN241200032_01"
  }
]
* **EXEMPLO PARA MÚLTIPLAS ARQUIVOS:**
[
  {
    "DOC_TYPE": "Peças",
    "CNPJ_1": "46.621.491/0002-70",
    "VALOR_TOTAL": "2.465,73",
    "Chassi": "LGXCE4CC7S0023860",
    "CLAIM_NUMBER": "BYDAMEBR0015WCN241200032_01"
  },
  {
    "DOC_TYPE": "Serviço",
    "CNPJ_1": "46.621.491/0002-70",
    "VALOR_TOTAL": "1.023,40",
    "Chassi": null,
    "CLAIM_NUMBER": "BYDAMEBR0015WCN250100042_01"
  }
]
* **EXEMPLO INCORRETO:**
"Here is the extracted information in JSON format: [ ... ] Note: ..."
"""

# Mandatory Keys Configuration
MANDATORY_KEYS = ['DOC_TYPE', 'CNPJ_1', 'VALOR_TOTAL', 'Chassi', 'CLAIM_NUMBER']

# Reasoning Suppression Instruction (for reasoning models like DeepSeek R1)
REASONING_SUPPRESSION = "CRÍTICO: Responda APENAS com JSON válido. NÃO mostre raciocínio, NÃO mostre pensamentos, NÃO explique o processo. Forneça SOMENTE a resposta JSON final."

# Text First Strategy Criteria for No Need to Switch to 
# Secondary Text Extractor before LLM
TEXT_FIRST_REGEX_CRITERIA = {
    'CNPJ_1' : r'\b\d{2}\.\d{3}\.\d{3}/\d{4}-\d{2}\b',
    'Chassi' : r'\bL[A-Z0-9]{16}\b',
    'CLAIM_NUMBER' : r'\bBYDAMEBR[A-Z0-9]{16,18}_\d{2}\b'
}

# User prompt when sensitive informations will not be desensitized
SENSITIVE_USER_PROMPT = """
    Esta deve ser um arquivo de um recibo de serviços ou peças vendidas para pós-venda de carros BYD no Brasil. Você é um especialista em extrair informações importantes dele.

    **⚠️ REGRA CRÍTICA: Extraia APENAS informações que estão REALMENTE presentes no arquivo. NÃO invente, copie ou alucine valores baseados em exemplos ou padrões.**

    Precisamos **extrair informações cruciais** e formatá-las em um objeto JSON.

    **As seguintes chaves DEVEM estar no NÍVEL MAIS ALTO do objeto JSON de saída:**
    **['DOC_TYPE', 'CNPJ_1', 'CNPJ_2', 'VALOR_TOTAL', 'Chassi', 'CLAIM_NUMBER']**
    Para cada uma dessas chaves, extraia o valor único correspondente mas não invente o valor se ele não puder ser encontrado.

    ### **Instruções Específicas para Extração:**
        
    * **'DOC_TYPE'**: O valor para a chave **'DOC_TYPE'** deve ser **OBRIGATORIAMENTE** um dos seguintes: **'Serviço'**, **'Peças'**, ou **'Outros'**. A derivação deve seguir estas regras:
        1.  **'Serviço'**: Atribua este valor se o documento contiver **QUALQUER UM DOS SEGUINTES indicadores** em **posição de destaque (título, subtítulo ou cabeçalho superior)**:
            * A marca "NFS-e" ou "NFSe" (sem distinção de maiúsculas e minúsculas).
            * O "NOTA FISCAL ELETRÔNICA DE SERVIÇOS" (sem distinção de maiúsculas e minúsculas) ou uma variação muito próxima.
            * O "TOMADOR DE SERVIÇOS" (sem distinção de maiúsculas e minúsculas) ou uma variação muito semelhante.
        2.  **'Peças'**: Atribua este valor **SOMENTE** se as condições para 'Serviço' **NÃO** forem atendidas e o documento contiver a marca "NF-e" (case-insensitive) **em posição de destaque (título, subtítulo ou cabeçalho superior)**.
        3.  **'Outros'**: Atribua este valor se nenhuma das condições para 'Serviço' ou 'Peças' for atendida. 
    
    * se 'DOC_TYPE' for 'Outros', você deve ignorar o resto do prompt e atribuir valores nulos aos outros campos do json e encerrar o processamento.
     * **'CNPJ_1'**: O valor único para 'CNPJ_1' - primeira ocorrência que corresponde aos critérios: **DEVE TER EXATAMENTE 18 CARACTERES** e seguir o formato "XX.XXX.XXX/XXXX-XX". **IMPORTANTE**: Extraia APENAS o valor que está REALMENTE presente no documento. NÃO invente ou copie valores de exemplos.
    * se 'DOC_TYPE' for 'Serviço', **'CNPJ_2'**: O valor único para 'CNPJ_2' - segunda ocorrência que corresponde ao critério: **DEVE TER EXATAMENTE 18 CARACTERES** e seguir o formato "XX.XXX.XXX/XXXX-XX". **IMPORTANTE**: Extraia APENAS o valor que está REALMENTE presente no documento. NÃO invente ou copie valores de exemplos.
    
    * **'VALOR_TOTAL'**: O valor único para 'VALOR_TOTAL' é o valor associado a o campo 'VALOR_TOTAL'(sem distinção de maiúsculas e minúsculas) ou 'VALOR_TOTAL DO NOTA' (sem distinção de maiúsculas e minúsculas) e deve ser um número científico brasileiro (ex: 1.234,56). Se o valor original usar ponto como separador decimal (ex: 1234.56 ou 1,234.56), **converta-o para o formato brasileiro com vírgula como separador decimal.**
     * **'Chassi'**: O valor único para 'Chassi' **SEMPRE** começa com 'L' e **DEVE TER EXATAMENTE 17 CARACTERES** (número VIN padrão). **IMPORTANTE**: Extraia APENAS o valor que está REALMENTE presente no documento. NÃO invente ou copie valores de exemplos.
    * **'CLAIM_NUMBER'**: O valor único para 'CLAIM_NUMBER' está localizado no final do arquivo, após a seção 'INFORMAÇÕES COMPLEMENTARES'. Este valor **SEMPRE** começa com 'BYDAMEBR' e **DEVE TER 28-30 CARACTERES**, no formato "BYDAMEBRXXXXXXXXXXXXXXXXX_XX". 
    
    **⚠️ CRÍTICO PARA CLAIM_NUMBER:**
    * **SEMPRE** inclua o sufixo "_XX" (ex: "_01", "_02", etc.) no final do CLAIM_NUMBER
    * **NUNCA** trunque ou remova o sufixo "_XX" 
    * O formato completo deve ser: "BYDAMEBR" + 16-18 caracteres + "_" + 2 dígitos
    * **EXEMPLOS CORRETOS**: "BYDAMEBR0020WCN241200011_01", "BYDAMEBR0015WCN241200032_01"
    * **EXEMPLOS INCORRETOS**: "BYDAMEBR0020WCN241200011" (faltando "_01")
    
    **IMPORTANTE**: Extraia APENAS o valor que está REALMENTE presente no documento. NÃO invente ou copie valores de exemplos.

    **Formato de Saída:**
    * A saída **DEVE SER um objeto JSON VÁLIDO**.
    * O idioma da saída JSON (chaves e valores extraídos) **DEVE ser o Português do Brasil**.

    **REGRAS CRÍTICAS PARA AS CHAVES PRINCIPAIS:**
    As chaves especificadas (['DOC_TYPE', 'CNPJ_1', 'CNPJ_2', 'VALOR_TOTAL', 'Chassi', 'CLAIM_NUMBER']) SÃO OBRIGATÓRIAS e DEVEM SER COLOCADAS DIRETAMENTE NO NÍVEL RAIZ/TOPO DO JSON. Elas não devem estar aninhadas.
    
    **VALORES NULOS:**
    Se uma informação não puder ser encontrada no documento, use `null` para esse campo. É melhor retornar `null` do que inventar um valor.  

""" + SENSITIVE_JSON_FORMAT_INSTRUCTIONS

# User prompt when sensitive informations are desensitized
USER_PROMPT = """
    Esta deve ser um arquivo de um recibo de serviços ou peças vendidas para pós-venda de carros BYD no Brasil. Você é um especialista em extrair informações importantes dele.

    **⚠️ REGRA CRÍTICA: Extraia APENAS informações que estão REALMENTE presentes no arquivo. NÃO invente, copie ou alucine valores baseados em exemplos ou padrões.**

    Precisamos **extrair informações cruciais** e formatá-las em um objeto JSON.

    **As seguintes chaves DEVEM estar no NÍVEL MAIS ALTO do objeto JSON de saída:**
    **['DOC_TYPE', 'CNPJ_1', 'CNPJ_2', 'VALOR_TOTAL', 'Chassi', 'CLAIM_NUMBER']**
    Para cada uma dessas chaves, extraia o valor único correspondente mas não invente o valor se ele não puder ser encontrado.
"""

# Simplified User Prompt for Ollama (enhanced with specific extraction rules)
SIMPLIFIED_USER_PROMPT = """
Esta deve ser um arquivo de um recibo de serviços ou peças vendidas para pós-venda de carros BYD no Brasil. 
Extraia APENAS informações que estão REALMENTE presentes no arquivo. NÃO invente valores.

Extraia estas 5 informações e formate em JSON:

{
  "DOC_TYPE": "Serviço" ou "Peças" ou "Outros",
  "CNPJ_1": "primeiro CNPJ no formato XX.XXX.XXX/XXXX-XX",
  "VALOR_TOTAL": "valor total no formato brasileiro com vírgula",
  "Chassi": "código VIN de 17 caracteres começando com L",
  "CLAIM_NUMBER": "código completo começando com BYDAMEBR"
}

**REGRAS ESPECÍFICAS:**

**DOC_TYPE**: Deve ser OBRIGATORIAMENTE um dos seguintes:
- "Serviço": Se o documento contiver "NFS-e", "NFSe", "NOTA FISCAL ELETRÔNICA DE SERVIÇOS" ou "TOMADOR DE SERVIÇOS" em posição de destaque
- "Peças": Se não for serviço e contiver "NF-e" em posição de destaque
- "Outros": Se nenhuma das condições anteriores for atendida

**CNPJ_1**: Primeira ocorrência de CNPJ com EXATAMENTE 18 caracteres no formato XX.XXX.XXX/XXXX-XX

**VALOR_TOTAL**: Valor associado ao campo "VALOR_TOTAL" ou "VALOR_TOTAL DO NOTA". 
Deve estar no formato brasileiro (ex: 1.234,56). Se o valor original usar ponto como separador decimal, converta para vírgula.

**Chassi**: Código VIN que SEMPRE começa com 'L' e tem EXATAMENTE 17 caracteres

**CLAIM_NUMBER**: Localizado após "INFORMAÇÕES COMPLEMENTARES", SEMPRE começa com 'BYDAMEBR' 
e tem formato "BYDAMEBR" + 16-18 caracteres + "_" + 2 dígitos (ex: "BYDAMEBR0015WCN241200032_01")
**CRÍTICO**: SEMPRE inclua o sufixo "_XX" completo, nunca remova ou trunque

**FORMATO DE SAÍDA:**
- """ + REASONING_SUPPRESSION + """
- Responda APENAS com JSON válido
- Use null se não encontrar o valor
- Não adicione explicações ou texto extra
- Se DOC_TYPE for "Outros", defina outros campos como null
""" + SIMPLIFIED_JSON_FORMAT_INSTRUCTIONS


USER_PROMPT += """

    ### **Instruções Específicas para Extração:**
        
    * **'DOC_TYPE'**: O valor para a chave **'DOC_TYPE'** deve ser **OBRIGATORIAMENTE** um dos seguintes: **'Serviço'**, **'Peças'**, ou **'Outros'**. A derivação deve seguir estas regras:
        1.  **'Serviço'**: Atribua este valor se o documento contiver **QUALQUER UM DOS SEGUINTES indicadores** em **posição de destaque (título, subtítulo ou cabeçalho superior)**:
            * A marca "NFS-e" ou "NFSe" (sem distinção de maiúsculas e minúsculas).
            * O "NOTA FISCAL ELETRÔNICA DE SERVIÇOS" (sem distinção de maiúsculas e minúsculas) ou uma variação muito próxima.
            * O "TOMADOR DE SERVIÇOS" (sem distinção de maiúsculas e minúsculas) ou uma variação muito semelhante.
        2.  **'Peças'**: Atribua este valor **SOMENTE** se as condições para 'Serviço' **NÃO** forem atendidas e o documento contiver a marca "NF-e" (case-insensitive) **em posição de destaque (título, subtítulo ou cabeçalho superior)**.
        3.  **'Outros'**: Atribua este valor se nenhuma das condições para 'Serviço' ou 'Peças' for atendida. 
    
    * se 'DOC_TYPE' for 'Outros', você deve ignorar o resto do prompt e atribuir valores nulos aos outros campos do json e encerrar o processamento.
    * **'CNPJ_1'**: O valor único para 'CNPJ_1' - primeira ocorrência que corresponde aos critérios: **DEVE TER EXATAMENTE 21 CARACTERES** e seguir o formato "CNPJ_XXXXXXXXXXXXXXXX". **SOMENTE CASO NÃO ENCONTRE ESSE VALOR** considere a primeira correspondência que **DEVE TER EXATAMENTE 18 CARACTERES** e seguir o formato "XX.XXX.XXX/XXXX-XX". **IMPORTANTE**: Extraia APENAS o valor que está REALMENTE presente no documento. NÃO invente ou copie valores de exemplos.
    * se 'DOC_TYPE' for 'Serviço', **'CNPJ_2'**: O valor único para 'CNPJ_2' - segunda ocorrência que corresponde ao critério: **DEVE TER EXATAMENTE 21 CARACTERES** e seguir o formato "CNPJ_XXXXXXXXXXXXXXXX". **SOMENTE CASO NÃO ENCONTRE ESSE VALOR** considere a primeira correspondência que **DEVE TER EXATAMENTE 18 CARACTERES** e seguir o formato "XX.XXX.XXX/XXXX-XX". **IMPORTANTE**: Extraia APENAS o valor que está REALMENTE presente no documento. NÃO invente ou copie valores de exemplos.
    
    * **'VALOR_TOTAL'**: O valor único para 'VALOR_TOTAL' é o valor associado a o campo 'VALOR_TOTAL'(sem distinção de maiúsculas e minúsculas) ou 'VALOR_TOTAL DO NOTA' (sem distinção de maiúsculas e minúsculas) e deve ser um número científico brasileiro (ex: 1.234,56). Se o valor original usar ponto como separador decimal (ex: 1234.56 ou 1,234.56), **converta-o para o formato brasileiro com vírgula como separador decimal.**
    * **'Chassi'**: O valor único para 'Chassi' que corresponde aos critérios: **DEVE TER EXATAMENTE 20 CARACTERES** e seguir o formato "VIN_XXXXXXXXXXXXXXXX". **IMPORTANTE**: Extraia APENAS o valor que está REALMENTE presente no documento. NÃO invente ou copie valores de exemplos.
    * **'CLAIM_NUMBER'**: O valor único para 'CLAIM_NUMBER' está localizado no final do arquivo, após a seção 'INFORMAÇÕES COMPLEMENTARES'. Este valor **DEVE TER EXATAMENTE 22 CARACTERES** e seguir o formato "CLAIM_XXXXXXXXXXXXXXXX". 
    
    **IMPORTANTE**: Extraia APENAS o valor que está REALMENTE presente no documento. NÃO invente ou copie valores de exemplos.

    **Formato de Saída:**
    * A saída **DEVE SER um objeto JSON VÁLIDO**.
    * O idioma da saída JSON (chaves e valores extraídos) **DEVE ser o Português do Brasil**.

    **REGRAS CRÍTICAS PARA AS CHAVES PRINCIPAIS:**
    As chaves especificadas (['DOC_TYPE', 'CNPJ_1', 'CNPJ_2', 'VALOR_TOTAL', 'Chassi', 'CLAIM_NUMBER']) SÃO OBRIGATÓRIAS e DEVEM SER COLOCADAS DIRETAMENTE NO NÍVEL RAIZ/TOPO DO JSON. Elas não devem estar aninhadas.
    
    **VALORES NULOS:**
    Se uma informação não puder ser encontrada no documento, use `null` para esse campo. É melhor retornar `null` do que inventar um valor.  

=======
from pathlib import Path
# =============================================================================
# PROMPT CONFIGURATION SECTION
# =============================================================================
# This section contains domain-specific prompts and extraction rules for processing
# BYD car post-sale documents in Brazilian Portuguese.

# System Prompt
SYSTEM_PROMPT = """
    Você é um especialista em extrair informações importantes de documentos de pós-venda de carros BYD no Brasil.
"""

# JSON Formatting Instructions (concatenated to main prompt)
SENSITIVE_JSON_FORMAT_INSTRUCTIONS = """
    **⚠️ REGRA CRÍTICA DE FORMATAÇÃO JSON:**
    * **NUNCA** responda em texto livre ou narrativo
    * **SEMPRE** responda com JSON válido e bem formatado
    * Se houver múltiplas arquivos, retorne um **ARRAY JSON** com um objeto para cada imagem
    * Se houver uma única arquivo, retorne um **ARRAY JSON** com um **OBJETO JSON** único
    * **EXEMPLO PARA MÚLTIPLAS IMAGENS:**
      ```json
      [
        {
          "DOC_TYPE": "Peças",
          "CNPJ_1": "46.621.491/0002-70",
          "CNPJ_2": null,
          "VALOR_TOTAL": "2.465,73",
          "Chassi": "LGXCE4CC7S0023860",
          "CLAIM_NUMBER": "BYDAMEBR0015WCN241200032_01"
        },
        {
          "DOC_TYPE": "Serviço",
          "CNPJ_1": "46.621.491/0002-70",
          "CNPJ_2": "17.140.820/0007-77",
          "VALOR_TOTAL": "1.023,40",
          "Chassi": null,
          "CLAIM_NUMBER": "BYDAMEBR0015WCN250100042_01"
        }
      ]
      ```
"""

# JSON Formatting Instructions (concatenated to main prompt)
JSON_FORMAT_INSTRUCTIONS = """
    **⚠️ REGRA CRÍTICA DE FORMATAÇÃO JSON:**
    * **NUNCA** responda em texto livre ou narrativo
    * **SEMPRE** responda com JSON válido e bem formatado
    * Se houver múltiplas arquivos, retorne um **ARRAY JSON** com um objeto para cada imagem
    * Se houver uma única arquivo, retorne um **ARRAY JSON** com um **OBJETO JSON** único
    * **EXEMPLO PARA MÚLTIPLAS IMAGENS:**
      ```json
      [
        {
          "DOC_TYPE": "Peças",
          "CNPJ_1": "CNPJ_3AD8FA19805EC192",
          "CNPJ_2": null,
          "VALOR_TOTAL": "2.465,73",
          "Chassi": "VIN_FB15C42CAE04A151",
          "CLAIM_NUMBER": "BYDAMEBR0015WCN241200032_01"
        },
        {
          "DOC_TYPE": "Serviço",
          "CNPJ_1": "CNPJ_3AA2GA45310DH021",
          "CNPJ_2": "CNPJ_4AR9GD83025MA531",
          "VALOR_TOTAL": "1.023,40",
          "Chassi": null,
          "CLAIM_NUMBER": "BYDAMEBR0015WCN250100042_01"
        }
      ]
      ```
"""


# Simplified JSON Formatting Instructions for Ollama models
SIMPLIFIED_JSON_FORMAT_INSTRUCTIONS = """
**⚠️ REGRA CRÍTICA DE FORMATAÇÃO JSON:**
* **NUNCA** responda com texto explicativo antes ou depois do JSON
* **NUNCA** use markdown code blocks (```json ou ```)
* **SEMPRE** responda APENAS com JSON válido, sem texto adicional
* **NUNCA** adicione notas, explicações ou comentários
* Se houver múltiplas arquivos, retorne um **ARRAY JSON** com um objeto para cada arquivo
* Se houver uma única arquivo, retorne um **ARRAY JSON** com um **OBJETO JSON** único
* **EXEMPLO PARA ARQUIVO ÚNICO:**
[
  {
    "DOC_TYPE": "Peças",
    "CNPJ_1": "46.621.491/0002-70",
    "VALOR_TOTAL": "2.465,73",
    "Chassi": "LGXCE4CC7S0023860",
    "CLAIM_NUMBER": "BYDAMEBR0015WCN241200032_01"
  }
]
* **EXEMPLO PARA MÚLTIPLAS ARQUIVOS:**
[
  {
    "DOC_TYPE": "Peças",
    "CNPJ_1": "46.621.491/0002-70",
    "VALOR_TOTAL": "2.465,73",
    "Chassi": "LGXCE4CC7S0023860",
    "CLAIM_NUMBER": "BYDAMEBR0015WCN241200032_01"
  },
  {
    "DOC_TYPE": "Serviço",
    "CNPJ_1": "46.621.491/0002-70",
    "VALOR_TOTAL": "1.023,40",
    "Chassi": null,
    "CLAIM_NUMBER": "BYDAMEBR0015WCN250100042_01"
  }
]
* **EXEMPLO INCORRETO:**
"Here is the extracted information in JSON format: [ ... ] Note: ..."
"""

# Mandatory Keys Configuration
MANDATORY_KEYS = ['DOC_TYPE', 'CNPJ_1', 'VALOR_TOTAL', 'Chassi', 'CLAIM_NUMBER']

# Reasoning Suppression Instruction (for reasoning models like DeepSeek R1)
REASONING_SUPPRESSION = "CRÍTICO: Responda APENAS com JSON válido. NÃO mostre raciocínio, NÃO mostre pensamentos, NÃO explique o processo. Forneça SOMENTE a resposta JSON final."

# Text First Strategy Criteria for No Need to Switch to 
# Secondary Text Extractor before LLM
TEXT_FIRST_REGEX_CRITERIA = {
    'CNPJ_1' : r'\b\d{2}\.\d{3}\.\d{3}/\d{4}-\d{2}\b',
    'Chassi' : r'\bL[A-Z0-9]{16}\b',
    'CLAIM_NUMBER' : r'\bBYDAMEBR[A-Z0-9]{16,18}_\d{2}\b'
}

# User prompt when sensitive informations will not be desensitized
SENSITIVE_USER_PROMPT = """
    Esta deve ser um arquivo de um recibo de serviços ou peças vendidas para pós-venda de carros BYD no Brasil. Você é um especialista em extrair informações importantes dele.

    **⚠️ REGRA CRÍTICA: Extraia APENAS informações que estão REALMENTE presentes no arquivo. NÃO invente, copie ou alucine valores baseados em exemplos ou padrões.**

    Precisamos **extrair informações cruciais** e formatá-las em um objeto JSON.

    **As seguintes chaves DEVEM estar no NÍVEL MAIS ALTO do objeto JSON de saída:**
    **['DOC_TYPE', 'CNPJ_1', 'CNPJ_2', 'VALOR_TOTAL', 'Chassi', 'CLAIM_NUMBER']**
    Para cada uma dessas chaves, extraia o valor único correspondente mas não invente o valor se ele não puder ser encontrado.

    ### **Instruções Específicas para Extração:**
        
    * **'DOC_TYPE'**: O valor para a chave **'DOC_TYPE'** deve ser **OBRIGATORIAMENTE** um dos seguintes: **'Serviço'**, **'Peças'**, ou **'Outros'**. A derivação deve seguir estas regras:
        1.  **'Serviço'**: Atribua este valor se o documento contiver **QUALQUER UM DOS SEGUINTES indicadores** em **posição de destaque (título, subtítulo ou cabeçalho superior)**:
            * A marca "NFS-e" ou "NFSe" (sem distinção de maiúsculas e minúsculas).
            * O "NOTA FISCAL ELETRÔNICA DE SERVIÇOS" (sem distinção de maiúsculas e minúsculas) ou uma variação muito próxima.
            * O "TOMADOR DE SERVIÇOS" (sem distinção de maiúsculas e minúsculas) ou uma variação muito semelhante.
        2.  **'Peças'**: Atribua este valor **SOMENTE** se as condições para 'Serviço' **NÃO** forem atendidas e o documento contiver a marca "NF-e" (case-insensitive) **em posição de destaque (título, subtítulo ou cabeçalho superior)**.
        3.  **'Outros'**: Atribua este valor se nenhuma das condições para 'Serviço' ou 'Peças' for atendida. 
    
    * se 'DOC_TYPE' for 'Outros', você deve ignorar o resto do prompt e atribuir valores nulos aos outros campos do json e encerrar o processamento.
     * **'CNPJ_1'**: O valor único para 'CNPJ_1' - primeira ocorrência que corresponde aos critérios: **DEVE TER EXATAMENTE 18 CARACTERES** e seguir o formato "XX.XXX.XXX/XXXX-XX". **IMPORTANTE**: Extraia APENAS o valor que está REALMENTE presente no documento. NÃO invente ou copie valores de exemplos.
    * se 'DOC_TYPE' for 'Serviço', **'CNPJ_2'**: O valor único para 'CNPJ_2' - segunda ocorrência que corresponde ao critério: **DEVE TER EXATAMENTE 18 CARACTERES** e seguir o formato "XX.XXX.XXX/XXXX-XX". **IMPORTANTE**: Extraia APENAS o valor que está REALMENTE presente no documento. NÃO invente ou copie valores de exemplos.
    
    * **'VALOR_TOTAL'**: O valor único para 'VALOR_TOTAL' é o valor associado a o campo 'VALOR_TOTAL'(sem distinção de maiúsculas e minúsculas) ou 'VALOR_TOTAL DO NOTA' (sem distinção de maiúsculas e minúsculas) e deve ser um número científico brasileiro (ex: 1.234,56). Se o valor original usar ponto como separador decimal (ex: 1234.56 ou 1,234.56), **converta-o para o formato brasileiro com vírgula como separador decimal.**
     * **'Chassi'**: O valor único para 'Chassi' **SEMPRE** começa com 'L' e **DEVE TER EXATAMENTE 17 CARACTERES** (número VIN padrão). **IMPORTANTE**: Extraia APENAS o valor que está REALMENTE presente no documento. NÃO invente ou copie valores de exemplos.
    * **'CLAIM_NUMBER'**: O valor único para 'CLAIM_NUMBER' está localizado no final do arquivo, após a seção 'INFORMAÇÕES COMPLEMENTARES'. Este valor **SEMPRE** começa com 'BYDAMEBR' e **DEVE TER 28-30 CARACTERES**, no formato "BYDAMEBRXXXXXXXXXXXXXXXXX_XX". 
    
    **⚠️ CRÍTICO PARA CLAIM_NUMBER:**
    * **SEMPRE** inclua o sufixo "_XX" (ex: "_01", "_02", etc.) no final do CLAIM_NUMBER
    * **NUNCA** trunque ou remova o sufixo "_XX" 
    * O formato completo deve ser: "BYDAMEBR" + 16-18 caracteres + "_" + 2 dígitos
    * **EXEMPLOS CORRETOS**: "BYDAMEBR0020WCN241200011_01", "BYDAMEBR0015WCN241200032_01"
    * **EXEMPLOS INCORRETOS**: "BYDAMEBR0020WCN241200011" (faltando "_01")
    
    **IMPORTANTE**: Extraia APENAS o valor que está REALMENTE presente no documento. NÃO invente ou copie valores de exemplos.

    **Formato de Saída:**
    * A saída **DEVE SER um objeto JSON VÁLIDO**.
    * O idioma da saída JSON (chaves e valores extraídos) **DEVE ser o Português do Brasil**.

    **REGRAS CRÍTICAS PARA AS CHAVES PRINCIPAIS:**
    As chaves especificadas (['DOC_TYPE', 'CNPJ_1', 'CNPJ_2', 'VALOR_TOTAL', 'Chassi', 'CLAIM_NUMBER']) SÃO OBRIGATÓRIAS e DEVEM SER COLOCADAS DIRETAMENTE NO NÍVEL RAIZ/TOPO DO JSON. Elas não devem estar aninhadas.
    
    **VALORES NULOS:**
    Se uma informação não puder ser encontrada no documento, use `null` para esse campo. É melhor retornar `null` do que inventar um valor.  

""" + SENSITIVE_JSON_FORMAT_INSTRUCTIONS

# User prompt when sensitive informations are desensitized
# Simplified User Prompt for Ollama (enhanced with specific extraction rules)
SIMPLIFIED_USER_PROMPT = """
Esta deve ser um arquivo de um recibo de serviços ou peças vendidas para pós-venda de carros BYD no Brasil. 
Extraia APENAS informações que estão REALMENTE presentes no arquivo. NÃO invente valores.

Extraia estas 5 informações e formate em JSON:

{
  "DOC_TYPE": "Serviço" ou "Peças" ou "Outros",
  "CNPJ_1": "primeiro CNPJ no formato XX.XXX.XXX/XXXX-XX",
  "VALOR_TOTAL": "valor total no formato brasileiro com vírgula",
  "Chassi": "código VIN de 17 caracteres começando com L",
  "CLAIM_NUMBER": "código completo começando com BYDAMEBR"
}

**REGRAS ESPECÍFICAS:**

**DOC_TYPE**: Deve ser OBRIGATORIAMENTE um dos seguintes:
- "Serviço": Se o documento contiver "NFS-e", "NFSe", "NOTA FISCAL ELETRÔNICA DE SERVIÇOS" ou "TOMADOR DE SERVIÇOS" em posição de destaque
- "Peças": Se não for serviço e contiver "NF-e" em posição de destaque
- "Outros": Se nenhuma das condições anteriores for atendida

**CNPJ_1**: Primeira ocorrência de CNPJ com EXATAMENTE 18 caracteres no formato XX.XXX.XXX/XXXX-XX

**VALOR_TOTAL**: Valor associado ao campo "VALOR_TOTAL" ou "VALOR_TOTAL DO NOTA". 
Deve estar no formato brasileiro (ex: 1.234,56). Se o valor original usar ponto como separador decimal, converta para vírgula.

**Chassi**: Código VIN que SEMPRE começa com 'L' e tem EXATAMENTE 17 caracteres

**CLAIM_NUMBER**: Localizado após "INFORMAÇÕES COMPLEMENTARES", SEMPRE começa com 'BYDAMEBR' 
e tem formato "BYDAMEBR" + 16-18 caracteres + "_" + 2 dígitos (ex: "BYDAMEBR0015WCN241200032_01")
**CRÍTICO**: SEMPRE inclua o sufixo "_XX" completo, nunca remova ou trunque

**FORMATO DE SAÍDA:**
- """ + REASONING_SUPPRESSION + """
- Responda APENAS com JSON válido
- Use null se não encontrar o valor
- Não adicione explicações ou texto extra
- Se DOC_TYPE for "Outros", defina outros campos como null
""" + SIMPLIFIED_JSON_FORMAT_INSTRUCTIONS


USER_PROMPT = """
     Esta deve ser um arquivo de um recibo de serviços ou peças vendidas para pós-venda de carros BYD no Brasil. Você é um especialista em extrair informações importantes dele.

    **⚠️ REGRA CRÍTICA: Extraia APENAS informações que estão REALMENTE presentes no arquivo. NÃO invente, copie ou alucine valores baseados em exemplos ou padrões.**

    Precisamos **extrair informações cruciais** e formatá-las em um objeto JSON.

    **As seguintes chaves DEVEM estar no NÍVEL MAIS ALTO do objeto JSON de saída:**
    **['DOC_TYPE', 'CNPJ_1', 'CNPJ_2', 'VALOR_TOTAL', 'Chassi', 'CLAIM_NUMBER']**
    Para cada uma dessas chaves, extraia o valor único correspondente mas não invente o valor se ele não puder ser encontrado.

    ### **Instruções Específicas para Extração:**
        
    * **'DOC_TYPE'**: O valor para a chave **'DOC_TYPE'** deve ser **OBRIGATORIAMENTE** um dos seguintes: **'Serviço'**, **'Peças'**, ou **'Outros'**. A derivação deve seguir estas regras:
        1.  **'Serviço'**: Atribua este valor se o documento contiver **QUALQUER UM DOS SEGUINTES indicadores** em **posição de destaque (título, subtítulo ou cabeçalho superior)**:
            * A marca "NFS-e" ou "NFSe" (sem distinção de maiúsculas e minúsculas).
            * O "NOTA FISCAL ELETRÔNICA DE SERVIÇOS" (sem distinção de maiúsculas e minúsculas) ou uma variação muito próxima.
            * O "TOMADOR DE SERVIÇOS" (sem distinção de maiúsculas e minúsculas) ou uma variação muito semelhante.
        2.  **'Peças'**: Atribua este valor **SOMENTE** se as condições para 'Serviço' **NÃO** forem atendidas e o documento contiver a marca "NF-e" (case-insensitive) **em posição de destaque (título, subtítulo ou cabeçalho superior)**.
        3.  **'Outros'**: Atribua este valor se nenhuma das condições para 'Serviço' ou 'Peças' for atendida. 
    
    * se 'DOC_TYPE' for 'Outros', você deve ignorar o resto do prompt e atribuir valores nulos aos outros campos do json e encerrar o processamento.
    * **'CNPJ_1'**: O valor único para 'CNPJ_1' - primeira ocorrência que corresponde aos critérios: **DEVE TER EXATAMENTE 21 CARACTERES** e seguir o formato "CNPJ_XXXXXXXXXXXXXXXX". **SOMENTE CASO NÃO ENCONTRE ESSE VALOR** considere a primeira correspondência que **DEVE TER EXATAMENTE 18 CARACTERES** e seguir o formato "XX.XXX.XXX/XXXX-XX". **IMPORTANTE**: Extraia APENAS o valor que está REALMENTE presente no documento. NÃO invente ou copie valores de exemplos.
    * se 'DOC_TYPE' for 'Serviço', **'CNPJ_2'**: O valor único para 'CNPJ_2' - segunda ocorrência que corresponde ao critério: **DEVE TER EXATAMENTE 21 CARACTERES** e seguir o formato "CNPJ_XXXXXXXXXXXXXXXX". **SOMENTE CASO NÃO ENCONTRE ESSE VALOR** considere a primeira correspondência que **DEVE TER EXATAMENTE 18 CARACTERES** e seguir o formato "XX.XXX.XXX/XXXX-XX". **IMPORTANTE**: Extraia APENAS o valor que está REALMENTE presente no documento. NÃO invente ou copie valores de exemplos.
    
    * **'VALOR_TOTAL'**: O valor único para 'VALOR_TOTAL' é o valor associado a o campo 'VALOR_TOTAL'(sem distinção de maiúsculas e minúsculas) ou 'VALOR_TOTAL DO NOTA' (sem distinção de maiúsculas e minúsculas) e deve ser um número científico brasileiro (ex: 1.234,56). Se o valor original usar ponto como separador decimal (ex: 1234.56 ou 1,234.56), **converta-o para o formato brasileiro com vírgula como separador decimal.**
    * **'Chassi'**: O valor único para 'Chassi' que corresponde aos critérios: **DEVE TER EXATAMENTE 20 CARACTERES** e seguir o formato "VIN_XXXXXXXXXXXXXXXX". **IMPORTANTE**: Extraia APENAS o valor que está REALMENTE presente no documento. NÃO invente ou copie valores de exemplos.
    * **'CLAIM_NUMBER'**: O valor único para 'CLAIM_NUMBER' está localizado no final do arquivo, após a seção 'INFORMAÇÕES COMPLEMENTARES'. Este valor **DEVE TER EXATAMENTE 22 CARACTERES** e seguir o formato "CLAIM_XXXXXXXXXXXXXXXX". 
    
    **IMPORTANTE**: Extraia APENAS o valor que está REALMENTE presente no documento. NÃO invente ou copie valores de exemplos.

    **Formato de Saída:**
    * A saída **DEVE SER um objeto JSON VÁLIDO**.
    * O idioma da saída JSON (chaves e valores extraídos) **DEVE ser o Português do Brasil**.

    **REGRAS CRÍTICAS PARA AS CHAVES PRINCIPAIS:**
    As chaves especificadas (['DOC_TYPE', 'CNPJ_1', 'CNPJ_2', 'VALOR_TOTAL', 'Chassi', 'CLAIM_NUMBER']) SÃO OBRIGATÓRIAS e DEVEM SER COLOCADAS DIRETAMENTE NO NÍVEL RAIZ/TOPO DO JSON. Elas não devem estar aninhadas.
    
    **VALORES NULOS:**
    Se uma informação não puder ser encontrada no documento, use `null` para esse campo. É melhor retornar `null` do que inventar um valor.  

>>>>>>> 5ffd6477
""" + JSON_FORMAT_INSTRUCTIONS<|MERGE_RESOLUTION|>--- conflicted
+++ resolved
@@ -1,4 +1,3 @@
-<<<<<<< HEAD
 from pathlib import Path
 # =============================================================================
 # PROMPT CONFIGURATION SECTION
@@ -178,18 +177,6 @@
 """ + SENSITIVE_JSON_FORMAT_INSTRUCTIONS
 
 # User prompt when sensitive informations are desensitized
-USER_PROMPT = """
-    Esta deve ser um arquivo de um recibo de serviços ou peças vendidas para pós-venda de carros BYD no Brasil. Você é um especialista em extrair informações importantes dele.
-
-    **⚠️ REGRA CRÍTICA: Extraia APENAS informações que estão REALMENTE presentes no arquivo. NÃO invente, copie ou alucine valores baseados em exemplos ou padrões.**
-
-    Precisamos **extrair informações cruciais** e formatá-las em um objeto JSON.
-
-    **As seguintes chaves DEVEM estar no NÍVEL MAIS ALTO do objeto JSON de saída:**
-    **['DOC_TYPE', 'CNPJ_1', 'CNPJ_2', 'VALOR_TOTAL', 'Chassi', 'CLAIM_NUMBER']**
-    Para cada uma dessas chaves, extraia o valor único correspondente mas não invente o valor se ele não puder ser encontrado.
-"""
-
 # Simplified User Prompt for Ollama (enhanced with specific extraction rules)
 SIMPLIFIED_USER_PROMPT = """
 Esta deve ser um arquivo de um recibo de serviços ou peças vendidas para pós-venda de carros BYD no Brasil. 
@@ -232,7 +219,16 @@
 """ + SIMPLIFIED_JSON_FORMAT_INSTRUCTIONS
 
 
-USER_PROMPT += """
+USER_PROMPT = """
+     Esta deve ser um arquivo de um recibo de serviços ou peças vendidas para pós-venda de carros BYD no Brasil. Você é um especialista em extrair informações importantes dele.
+
+    **⚠️ REGRA CRÍTICA: Extraia APENAS informações que estão REALMENTE presentes no arquivo. NÃO invente, copie ou alucine valores baseados em exemplos ou padrões.**
+
+    Precisamos **extrair informações cruciais** e formatá-las em um objeto JSON.
+
+    **As seguintes chaves DEVEM estar no NÍVEL MAIS ALTO do objeto JSON de saída:**
+    **['DOC_TYPE', 'CNPJ_1', 'CNPJ_2', 'VALOR_TOTAL', 'Chassi', 'CLAIM_NUMBER']**
+    Para cada uma dessas chaves, extraia o valor único correspondente mas não invente o valor se ele não puder ser encontrado.
 
     ### **Instruções Específicas para Extração:**
         
@@ -264,268 +260,4 @@
     **VALORES NULOS:**
     Se uma informação não puder ser encontrada no documento, use `null` para esse campo. É melhor retornar `null` do que inventar um valor.  
 
-=======
-from pathlib import Path
-# =============================================================================
-# PROMPT CONFIGURATION SECTION
-# =============================================================================
-# This section contains domain-specific prompts and extraction rules for processing
-# BYD car post-sale documents in Brazilian Portuguese.
-
-# System Prompt
-SYSTEM_PROMPT = """
-    Você é um especialista em extrair informações importantes de documentos de pós-venda de carros BYD no Brasil.
-"""
-
-# JSON Formatting Instructions (concatenated to main prompt)
-SENSITIVE_JSON_FORMAT_INSTRUCTIONS = """
-    **⚠️ REGRA CRÍTICA DE FORMATAÇÃO JSON:**
-    * **NUNCA** responda em texto livre ou narrativo
-    * **SEMPRE** responda com JSON válido e bem formatado
-    * Se houver múltiplas arquivos, retorne um **ARRAY JSON** com um objeto para cada imagem
-    * Se houver uma única arquivo, retorne um **ARRAY JSON** com um **OBJETO JSON** único
-    * **EXEMPLO PARA MÚLTIPLAS IMAGENS:**
-      ```json
-      [
-        {
-          "DOC_TYPE": "Peças",
-          "CNPJ_1": "46.621.491/0002-70",
-          "CNPJ_2": null,
-          "VALOR_TOTAL": "2.465,73",
-          "Chassi": "LGXCE4CC7S0023860",
-          "CLAIM_NUMBER": "BYDAMEBR0015WCN241200032_01"
-        },
-        {
-          "DOC_TYPE": "Serviço",
-          "CNPJ_1": "46.621.491/0002-70",
-          "CNPJ_2": "17.140.820/0007-77",
-          "VALOR_TOTAL": "1.023,40",
-          "Chassi": null,
-          "CLAIM_NUMBER": "BYDAMEBR0015WCN250100042_01"
-        }
-      ]
-      ```
-"""
-
-# JSON Formatting Instructions (concatenated to main prompt)
-JSON_FORMAT_INSTRUCTIONS = """
-    **⚠️ REGRA CRÍTICA DE FORMATAÇÃO JSON:**
-    * **NUNCA** responda em texto livre ou narrativo
-    * **SEMPRE** responda com JSON válido e bem formatado
-    * Se houver múltiplas arquivos, retorne um **ARRAY JSON** com um objeto para cada imagem
-    * Se houver uma única arquivo, retorne um **ARRAY JSON** com um **OBJETO JSON** único
-    * **EXEMPLO PARA MÚLTIPLAS IMAGENS:**
-      ```json
-      [
-        {
-          "DOC_TYPE": "Peças",
-          "CNPJ_1": "CNPJ_3AD8FA19805EC192",
-          "CNPJ_2": null,
-          "VALOR_TOTAL": "2.465,73",
-          "Chassi": "VIN_FB15C42CAE04A151",
-          "CLAIM_NUMBER": "BYDAMEBR0015WCN241200032_01"
-        },
-        {
-          "DOC_TYPE": "Serviço",
-          "CNPJ_1": "CNPJ_3AA2GA45310DH021",
-          "CNPJ_2": "CNPJ_4AR9GD83025MA531",
-          "VALOR_TOTAL": "1.023,40",
-          "Chassi": null,
-          "CLAIM_NUMBER": "BYDAMEBR0015WCN250100042_01"
-        }
-      ]
-      ```
-"""
-
-
-# Simplified JSON Formatting Instructions for Ollama models
-SIMPLIFIED_JSON_FORMAT_INSTRUCTIONS = """
-**⚠️ REGRA CRÍTICA DE FORMATAÇÃO JSON:**
-* **NUNCA** responda com texto explicativo antes ou depois do JSON
-* **NUNCA** use markdown code blocks (```json ou ```)
-* **SEMPRE** responda APENAS com JSON válido, sem texto adicional
-* **NUNCA** adicione notas, explicações ou comentários
-* Se houver múltiplas arquivos, retorne um **ARRAY JSON** com um objeto para cada arquivo
-* Se houver uma única arquivo, retorne um **ARRAY JSON** com um **OBJETO JSON** único
-* **EXEMPLO PARA ARQUIVO ÚNICO:**
-[
-  {
-    "DOC_TYPE": "Peças",
-    "CNPJ_1": "46.621.491/0002-70",
-    "VALOR_TOTAL": "2.465,73",
-    "Chassi": "LGXCE4CC7S0023860",
-    "CLAIM_NUMBER": "BYDAMEBR0015WCN241200032_01"
-  }
-]
-* **EXEMPLO PARA MÚLTIPLAS ARQUIVOS:**
-[
-  {
-    "DOC_TYPE": "Peças",
-    "CNPJ_1": "46.621.491/0002-70",
-    "VALOR_TOTAL": "2.465,73",
-    "Chassi": "LGXCE4CC7S0023860",
-    "CLAIM_NUMBER": "BYDAMEBR0015WCN241200032_01"
-  },
-  {
-    "DOC_TYPE": "Serviço",
-    "CNPJ_1": "46.621.491/0002-70",
-    "VALOR_TOTAL": "1.023,40",
-    "Chassi": null,
-    "CLAIM_NUMBER": "BYDAMEBR0015WCN250100042_01"
-  }
-]
-* **EXEMPLO INCORRETO:**
-"Here is the extracted information in JSON format: [ ... ] Note: ..."
-"""
-
-# Mandatory Keys Configuration
-MANDATORY_KEYS = ['DOC_TYPE', 'CNPJ_1', 'VALOR_TOTAL', 'Chassi', 'CLAIM_NUMBER']
-
-# Reasoning Suppression Instruction (for reasoning models like DeepSeek R1)
-REASONING_SUPPRESSION = "CRÍTICO: Responda APENAS com JSON válido. NÃO mostre raciocínio, NÃO mostre pensamentos, NÃO explique o processo. Forneça SOMENTE a resposta JSON final."
-
-# Text First Strategy Criteria for No Need to Switch to 
-# Secondary Text Extractor before LLM
-TEXT_FIRST_REGEX_CRITERIA = {
-    'CNPJ_1' : r'\b\d{2}\.\d{3}\.\d{3}/\d{4}-\d{2}\b',
-    'Chassi' : r'\bL[A-Z0-9]{16}\b',
-    'CLAIM_NUMBER' : r'\bBYDAMEBR[A-Z0-9]{16,18}_\d{2}\b'
-}
-
-# User prompt when sensitive informations will not be desensitized
-SENSITIVE_USER_PROMPT = """
-    Esta deve ser um arquivo de um recibo de serviços ou peças vendidas para pós-venda de carros BYD no Brasil. Você é um especialista em extrair informações importantes dele.
-
-    **⚠️ REGRA CRÍTICA: Extraia APENAS informações que estão REALMENTE presentes no arquivo. NÃO invente, copie ou alucine valores baseados em exemplos ou padrões.**
-
-    Precisamos **extrair informações cruciais** e formatá-las em um objeto JSON.
-
-    **As seguintes chaves DEVEM estar no NÍVEL MAIS ALTO do objeto JSON de saída:**
-    **['DOC_TYPE', 'CNPJ_1', 'CNPJ_2', 'VALOR_TOTAL', 'Chassi', 'CLAIM_NUMBER']**
-    Para cada uma dessas chaves, extraia o valor único correspondente mas não invente o valor se ele não puder ser encontrado.
-
-    ### **Instruções Específicas para Extração:**
-        
-    * **'DOC_TYPE'**: O valor para a chave **'DOC_TYPE'** deve ser **OBRIGATORIAMENTE** um dos seguintes: **'Serviço'**, **'Peças'**, ou **'Outros'**. A derivação deve seguir estas regras:
-        1.  **'Serviço'**: Atribua este valor se o documento contiver **QUALQUER UM DOS SEGUINTES indicadores** em **posição de destaque (título, subtítulo ou cabeçalho superior)**:
-            * A marca "NFS-e" ou "NFSe" (sem distinção de maiúsculas e minúsculas).
-            * O "NOTA FISCAL ELETRÔNICA DE SERVIÇOS" (sem distinção de maiúsculas e minúsculas) ou uma variação muito próxima.
-            * O "TOMADOR DE SERVIÇOS" (sem distinção de maiúsculas e minúsculas) ou uma variação muito semelhante.
-        2.  **'Peças'**: Atribua este valor **SOMENTE** se as condições para 'Serviço' **NÃO** forem atendidas e o documento contiver a marca "NF-e" (case-insensitive) **em posição de destaque (título, subtítulo ou cabeçalho superior)**.
-        3.  **'Outros'**: Atribua este valor se nenhuma das condições para 'Serviço' ou 'Peças' for atendida. 
-    
-    * se 'DOC_TYPE' for 'Outros', você deve ignorar o resto do prompt e atribuir valores nulos aos outros campos do json e encerrar o processamento.
-     * **'CNPJ_1'**: O valor único para 'CNPJ_1' - primeira ocorrência que corresponde aos critérios: **DEVE TER EXATAMENTE 18 CARACTERES** e seguir o formato "XX.XXX.XXX/XXXX-XX". **IMPORTANTE**: Extraia APENAS o valor que está REALMENTE presente no documento. NÃO invente ou copie valores de exemplos.
-    * se 'DOC_TYPE' for 'Serviço', **'CNPJ_2'**: O valor único para 'CNPJ_2' - segunda ocorrência que corresponde ao critério: **DEVE TER EXATAMENTE 18 CARACTERES** e seguir o formato "XX.XXX.XXX/XXXX-XX". **IMPORTANTE**: Extraia APENAS o valor que está REALMENTE presente no documento. NÃO invente ou copie valores de exemplos.
-    
-    * **'VALOR_TOTAL'**: O valor único para 'VALOR_TOTAL' é o valor associado a o campo 'VALOR_TOTAL'(sem distinção de maiúsculas e minúsculas) ou 'VALOR_TOTAL DO NOTA' (sem distinção de maiúsculas e minúsculas) e deve ser um número científico brasileiro (ex: 1.234,56). Se o valor original usar ponto como separador decimal (ex: 1234.56 ou 1,234.56), **converta-o para o formato brasileiro com vírgula como separador decimal.**
-     * **'Chassi'**: O valor único para 'Chassi' **SEMPRE** começa com 'L' e **DEVE TER EXATAMENTE 17 CARACTERES** (número VIN padrão). **IMPORTANTE**: Extraia APENAS o valor que está REALMENTE presente no documento. NÃO invente ou copie valores de exemplos.
-    * **'CLAIM_NUMBER'**: O valor único para 'CLAIM_NUMBER' está localizado no final do arquivo, após a seção 'INFORMAÇÕES COMPLEMENTARES'. Este valor **SEMPRE** começa com 'BYDAMEBR' e **DEVE TER 28-30 CARACTERES**, no formato "BYDAMEBRXXXXXXXXXXXXXXXXX_XX". 
-    
-    **⚠️ CRÍTICO PARA CLAIM_NUMBER:**
-    * **SEMPRE** inclua o sufixo "_XX" (ex: "_01", "_02", etc.) no final do CLAIM_NUMBER
-    * **NUNCA** trunque ou remova o sufixo "_XX" 
-    * O formato completo deve ser: "BYDAMEBR" + 16-18 caracteres + "_" + 2 dígitos
-    * **EXEMPLOS CORRETOS**: "BYDAMEBR0020WCN241200011_01", "BYDAMEBR0015WCN241200032_01"
-    * **EXEMPLOS INCORRETOS**: "BYDAMEBR0020WCN241200011" (faltando "_01")
-    
-    **IMPORTANTE**: Extraia APENAS o valor que está REALMENTE presente no documento. NÃO invente ou copie valores de exemplos.
-
-    **Formato de Saída:**
-    * A saída **DEVE SER um objeto JSON VÁLIDO**.
-    * O idioma da saída JSON (chaves e valores extraídos) **DEVE ser o Português do Brasil**.
-
-    **REGRAS CRÍTICAS PARA AS CHAVES PRINCIPAIS:**
-    As chaves especificadas (['DOC_TYPE', 'CNPJ_1', 'CNPJ_2', 'VALOR_TOTAL', 'Chassi', 'CLAIM_NUMBER']) SÃO OBRIGATÓRIAS e DEVEM SER COLOCADAS DIRETAMENTE NO NÍVEL RAIZ/TOPO DO JSON. Elas não devem estar aninhadas.
-    
-    **VALORES NULOS:**
-    Se uma informação não puder ser encontrada no documento, use `null` para esse campo. É melhor retornar `null` do que inventar um valor.  
-
-""" + SENSITIVE_JSON_FORMAT_INSTRUCTIONS
-
-# User prompt when sensitive informations are desensitized
-# Simplified User Prompt for Ollama (enhanced with specific extraction rules)
-SIMPLIFIED_USER_PROMPT = """
-Esta deve ser um arquivo de um recibo de serviços ou peças vendidas para pós-venda de carros BYD no Brasil. 
-Extraia APENAS informações que estão REALMENTE presentes no arquivo. NÃO invente valores.
-
-Extraia estas 5 informações e formate em JSON:
-
-{
-  "DOC_TYPE": "Serviço" ou "Peças" ou "Outros",
-  "CNPJ_1": "primeiro CNPJ no formato XX.XXX.XXX/XXXX-XX",
-  "VALOR_TOTAL": "valor total no formato brasileiro com vírgula",
-  "Chassi": "código VIN de 17 caracteres começando com L",
-  "CLAIM_NUMBER": "código completo começando com BYDAMEBR"
-}
-
-**REGRAS ESPECÍFICAS:**
-
-**DOC_TYPE**: Deve ser OBRIGATORIAMENTE um dos seguintes:
-- "Serviço": Se o documento contiver "NFS-e", "NFSe", "NOTA FISCAL ELETRÔNICA DE SERVIÇOS" ou "TOMADOR DE SERVIÇOS" em posição de destaque
-- "Peças": Se não for serviço e contiver "NF-e" em posição de destaque
-- "Outros": Se nenhuma das condições anteriores for atendida
-
-**CNPJ_1**: Primeira ocorrência de CNPJ com EXATAMENTE 18 caracteres no formato XX.XXX.XXX/XXXX-XX
-
-**VALOR_TOTAL**: Valor associado ao campo "VALOR_TOTAL" ou "VALOR_TOTAL DO NOTA". 
-Deve estar no formato brasileiro (ex: 1.234,56). Se o valor original usar ponto como separador decimal, converta para vírgula.
-
-**Chassi**: Código VIN que SEMPRE começa com 'L' e tem EXATAMENTE 17 caracteres
-
-**CLAIM_NUMBER**: Localizado após "INFORMAÇÕES COMPLEMENTARES", SEMPRE começa com 'BYDAMEBR' 
-e tem formato "BYDAMEBR" + 16-18 caracteres + "_" + 2 dígitos (ex: "BYDAMEBR0015WCN241200032_01")
-**CRÍTICO**: SEMPRE inclua o sufixo "_XX" completo, nunca remova ou trunque
-
-**FORMATO DE SAÍDA:**
-- """ + REASONING_SUPPRESSION + """
-- Responda APENAS com JSON válido
-- Use null se não encontrar o valor
-- Não adicione explicações ou texto extra
-- Se DOC_TYPE for "Outros", defina outros campos como null
-""" + SIMPLIFIED_JSON_FORMAT_INSTRUCTIONS
-
-
-USER_PROMPT = """
-     Esta deve ser um arquivo de um recibo de serviços ou peças vendidas para pós-venda de carros BYD no Brasil. Você é um especialista em extrair informações importantes dele.
-
-    **⚠️ REGRA CRÍTICA: Extraia APENAS informações que estão REALMENTE presentes no arquivo. NÃO invente, copie ou alucine valores baseados em exemplos ou padrões.**
-
-    Precisamos **extrair informações cruciais** e formatá-las em um objeto JSON.
-
-    **As seguintes chaves DEVEM estar no NÍVEL MAIS ALTO do objeto JSON de saída:**
-    **['DOC_TYPE', 'CNPJ_1', 'CNPJ_2', 'VALOR_TOTAL', 'Chassi', 'CLAIM_NUMBER']**
-    Para cada uma dessas chaves, extraia o valor único correspondente mas não invente o valor se ele não puder ser encontrado.
-
-    ### **Instruções Específicas para Extração:**
-        
-    * **'DOC_TYPE'**: O valor para a chave **'DOC_TYPE'** deve ser **OBRIGATORIAMENTE** um dos seguintes: **'Serviço'**, **'Peças'**, ou **'Outros'**. A derivação deve seguir estas regras:
-        1.  **'Serviço'**: Atribua este valor se o documento contiver **QUALQUER UM DOS SEGUINTES indicadores** em **posição de destaque (título, subtítulo ou cabeçalho superior)**:
-            * A marca "NFS-e" ou "NFSe" (sem distinção de maiúsculas e minúsculas).
-            * O "NOTA FISCAL ELETRÔNICA DE SERVIÇOS" (sem distinção de maiúsculas e minúsculas) ou uma variação muito próxima.
-            * O "TOMADOR DE SERVIÇOS" (sem distinção de maiúsculas e minúsculas) ou uma variação muito semelhante.
-        2.  **'Peças'**: Atribua este valor **SOMENTE** se as condições para 'Serviço' **NÃO** forem atendidas e o documento contiver a marca "NF-e" (case-insensitive) **em posição de destaque (título, subtítulo ou cabeçalho superior)**.
-        3.  **'Outros'**: Atribua este valor se nenhuma das condições para 'Serviço' ou 'Peças' for atendida. 
-    
-    * se 'DOC_TYPE' for 'Outros', você deve ignorar o resto do prompt e atribuir valores nulos aos outros campos do json e encerrar o processamento.
-    * **'CNPJ_1'**: O valor único para 'CNPJ_1' - primeira ocorrência que corresponde aos critérios: **DEVE TER EXATAMENTE 21 CARACTERES** e seguir o formato "CNPJ_XXXXXXXXXXXXXXXX". **SOMENTE CASO NÃO ENCONTRE ESSE VALOR** considere a primeira correspondência que **DEVE TER EXATAMENTE 18 CARACTERES** e seguir o formato "XX.XXX.XXX/XXXX-XX". **IMPORTANTE**: Extraia APENAS o valor que está REALMENTE presente no documento. NÃO invente ou copie valores de exemplos.
-    * se 'DOC_TYPE' for 'Serviço', **'CNPJ_2'**: O valor único para 'CNPJ_2' - segunda ocorrência que corresponde ao critério: **DEVE TER EXATAMENTE 21 CARACTERES** e seguir o formato "CNPJ_XXXXXXXXXXXXXXXX". **SOMENTE CASO NÃO ENCONTRE ESSE VALOR** considere a primeira correspondência que **DEVE TER EXATAMENTE 18 CARACTERES** e seguir o formato "XX.XXX.XXX/XXXX-XX". **IMPORTANTE**: Extraia APENAS o valor que está REALMENTE presente no documento. NÃO invente ou copie valores de exemplos.
-    
-    * **'VALOR_TOTAL'**: O valor único para 'VALOR_TOTAL' é o valor associado a o campo 'VALOR_TOTAL'(sem distinção de maiúsculas e minúsculas) ou 'VALOR_TOTAL DO NOTA' (sem distinção de maiúsculas e minúsculas) e deve ser um número científico brasileiro (ex: 1.234,56). Se o valor original usar ponto como separador decimal (ex: 1234.56 ou 1,234.56), **converta-o para o formato brasileiro com vírgula como separador decimal.**
-    * **'Chassi'**: O valor único para 'Chassi' que corresponde aos critérios: **DEVE TER EXATAMENTE 20 CARACTERES** e seguir o formato "VIN_XXXXXXXXXXXXXXXX". **IMPORTANTE**: Extraia APENAS o valor que está REALMENTE presente no documento. NÃO invente ou copie valores de exemplos.
-    * **'CLAIM_NUMBER'**: O valor único para 'CLAIM_NUMBER' está localizado no final do arquivo, após a seção 'INFORMAÇÕES COMPLEMENTARES'. Este valor **DEVE TER EXATAMENTE 22 CARACTERES** e seguir o formato "CLAIM_XXXXXXXXXXXXXXXX". 
-    
-    **IMPORTANTE**: Extraia APENAS o valor que está REALMENTE presente no documento. NÃO invente ou copie valores de exemplos.
-
-    **Formato de Saída:**
-    * A saída **DEVE SER um objeto JSON VÁLIDO**.
-    * O idioma da saída JSON (chaves e valores extraídos) **DEVE ser o Português do Brasil**.
-
-    **REGRAS CRÍTICAS PARA AS CHAVES PRINCIPAIS:**
-    As chaves especificadas (['DOC_TYPE', 'CNPJ_1', 'CNPJ_2', 'VALOR_TOTAL', 'Chassi', 'CLAIM_NUMBER']) SÃO OBRIGATÓRIAS e DEVEM SER COLOCADAS DIRETAMENTE NO NÍVEL RAIZ/TOPO DO JSON. Elas não devem estar aninhadas.
-    
-    **VALORES NULOS:**
-    Se uma informação não puder ser encontrada no documento, use `null` para esse campo. É melhor retornar `null` do que inventar um valor.  
-
->>>>>>> 5ffd6477
 """ + JSON_FORMAT_INSTRUCTIONS