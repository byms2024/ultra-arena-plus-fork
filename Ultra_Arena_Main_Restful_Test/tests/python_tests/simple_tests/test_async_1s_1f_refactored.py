#!/usr/bin/env python3
"""
Refactored Test: Asynchronous Combo Processing - 1 Strategy with 1 File

This script creates its own TestConfig and uses the test_async_utils module to run tests
with minimal code duplication.
"""

from test_async_utils import run_async_test, TestConfig
import sys


def main():
    """Run async test with 1 strategy and 1 file using the utility module."""
    
    chain_config = {
        "chains": {
                "subchains": [
                    {
                        "censor": True,
                        "metadata_fields": [
                            "claim_id",
                            "claim_no",
                            "vin",
                            "dealer_cnpj",
                            "part_amount_dms",
                            "labour_amount_dms"
                        ],
                        "subchain_name": "subchain_text",
                        "fileNumberPerFile": 1,
                        "pre-processing": {
                            "pre-type": "text",
                            "enable_pdf_metadata": True
                        },
                        "processing": {
                            "proc-type": "text_first",
                        },
                        "post-processing": {
                            "post-type": "metadata",
                            "retries": {
                                "pre_retry": {
                                    "retry_count": 0
                                },
                                "proc_retry": {
                                    "retry_count": 0
                                }
                            }
                        }
                    },
                    {
                        "censor": True,
                        "metadata_fields": [
                            "claim_id",
                            "claim_no",
                            "vin",
                            "dealer_cnpj",
                            "part_amount_dms",
                            "labour_amount_dms"
                        ],
<<<<<<< HEAD
                        "subchain_name": "subchain_regex",
=======
                        "subchain_name": "subchain_regex_1",
                        "fileNumberPerFile": 1,
                        "pre-processing": {
                            "pre-type": "regex",
                            "enable_pdf_metadata": True
                        },
                        "processing": {
                            "proc-type": "regex",
                        },
                        "post-processing": {
                            "post-type": "metadata",
                            "retries": {
                                "pre_retry": {
                                    "retry_count": 0
                                },
                                "proc_retry": {
                                    "retry_count": 0
                                }
                            }
                        }
                    },
                    {
                        "censor": True,
                        "metadata_fields": [
                            "claim_id",
                            "claim_no",
                            "vin",
                            "dealer_cnpj",
                            "part_amount_dms",
                            "labour_amount_dms"
                        ],
                        "subchain_name": "subchain_regex_2",
>>>>>>> 015541b5
                        "fileNumberPerFile": 1,
                        "pre-processing": {
                            "pre-type": "regex",
                            "enable_pdf_metadata": True
                        },
                        "processing": {
                            "proc-type": "regex",
<<<<<<< HEAD
=======
                        },
                        "post-processing": {
                            "post-type": "metadata",
                            "retries": {
                                "pre_retry": {
                                    "retry_count": 0
                                },
                                "proc_retry": {
                                    "retry_count": 0
                                }
                            }
                        }
                    },
                    {
                        "censor": True,
                        "metadata_fields": [
                            "claim_id",
                            "claim_no",
                            "vin",
                            "dealer_cnpj",
                            "part_amount_dms",
                            "labour_amount_dms"
                        ],
                        "subchain_name": "subchain_text",
                        "fileNumberPerFile": 1,
                        "pre-processing": {
                            "pre-type": "text"
                        },
                        "processing": {
                            "proc-type": "text_first",
>>>>>>> 015541b5
                        },
                        "post-processing": {
                            "post-type": "metadata",
                            "retries": {
                                "pre_retry": {
                                    "retry_count": 0
                                },
                                "proc_retry": {
                                    "retry_count": 0
                                }
                            }
                        }
                    }
                ]
            }
        }

    # Create the configuration for 1 strategy with 1 file
    config = TestConfig(
        # combo_name="single_strategy_text_first_google",
        chain_name="chain_strategy",
        chain_config = chain_config,
        file_name="1_file",
        max_wait_time=3000,
        poll_interval=10,
        desensitization= False,
    )

    # Run the test
    result = run_async_test(config)

    # Note: result can be an empty dict {} which is still successful
    if result is not None:
        print("✅ Test completed successfully!")

        # Analyze the results for passthrough functionality
        print("\n📊 Analyzing results for passthrough functionality:")

        # Check if result has the expected structure
        if isinstance(result, dict):
            print(f"📈 Result structure: {list(result.keys())}")

            # Look for results in different possible locations
            results_data = None
            if 'results' in result:
                results_data = result['results']
                print("✅ Found results in 'results' key")
            elif isinstance(result, list):
                results_data = result
                print("✅ Result is a list (direct results)")
            else:
                # Check if result itself contains file results
                results_data = []
                for key, value in result.items():
                    if isinstance(value, list) and len(value) > 0 and isinstance(value[0], list):
                        results_data = value
                        print(f"✅ Found results in '{key}' key")
                        break

            if results_data:
                print(f"📁 Processing {len(results_data)} file results:")
                for i, file_result in enumerate(results_data):
                    if isinstance(file_result, list) and len(file_result) == 2:
                        file_path, file_data = file_result
                        print(f"\n📄 File {i+1}: {file_path}")
                    else:
                        file_data = file_result
                        print(f"\n📄 Result {i+1}:")

                    if isinstance(file_data, dict):
                        print(f"   Status: {file_data.get('status', 'N/A')}")

                        # Check for DMS data (should be preserved from pre-processing)
                        dms_fields = {k: v for k, v in file_data.items() if k.startswith('dms.')}
                        if dms_fields:
                            print(f"   ✅ DMS data preserved: {len(dms_fields)} fields")
                            for k, v in list(dms_fields.items())[:3]:  # Show first 3
                                print(f"      {k}: {v}")
                            if len(dms_fields) > 3:
                                print(f"      ... and {len(dms_fields) - 3} more DMS fields")
                        else:
                            print("   ❌ No DMS data found")

                        # Check for processing data
                        proc_fields = {k: v for k, v in file_data.items() if k.startswith('proc.')}
                        if proc_fields:
                            print(f"   ✅ Processing data: {len(proc_fields)} fields")
                        else:
                            print("   ❌ No processing data found")

                        # Check for passthrough continuity indicators
                        if 'match_statuses' in file_data:
                            print(f"   🔗 Match statuses: {file_data['match_statuses']}")

                        # Check for match flags
                        match_flags = {k: v for k, v in file_data.items() if k.startswith('match_')}
                        if match_flags:
                            print(f"   🎯 Match flags: {match_flags}")
                    else:
                        print(f"   Unexpected data type: {type(file_data)}")
            else:
                print("❌ Could not find results data in response")
                print(f"📋 Available keys: {list(result.keys()) if isinstance(result, dict) else 'Not a dict'}")
        else:
            print(f"❌ Unexpected result type: {type(result)}")
    else:
        print("❌ Test failed!")
        sys.exit(1)


if __name__ == "__main__":
    main()
<|MERGE_RESOLUTION|>--- conflicted
+++ resolved
@@ -1,247 +1,179 @@
-#!/usr/bin/env python3
-"""
-Refactored Test: Asynchronous Combo Processing - 1 Strategy with 1 File
-
-This script creates its own TestConfig and uses the test_async_utils module to run tests
-with minimal code duplication.
-"""
-
-from test_async_utils import run_async_test, TestConfig
-import sys
-
-
-def main():
-    """Run async test with 1 strategy and 1 file using the utility module."""
-    
-    chain_config = {
-        "chains": {
-                "subchains": [
-                    {
-                        "censor": True,
-                        "metadata_fields": [
-                            "claim_id",
-                            "claim_no",
-                            "vin",
-                            "dealer_cnpj",
-                            "part_amount_dms",
-                            "labour_amount_dms"
-                        ],
-                        "subchain_name": "subchain_text",
-                        "fileNumberPerFile": 1,
-                        "pre-processing": {
-                            "pre-type": "text",
-                            "enable_pdf_metadata": True
-                        },
-                        "processing": {
-                            "proc-type": "text_first",
-                        },
-                        "post-processing": {
-                            "post-type": "metadata",
-                            "retries": {
-                                "pre_retry": {
-                                    "retry_count": 0
-                                },
-                                "proc_retry": {
-                                    "retry_count": 0
-                                }
-                            }
-                        }
-                    },
-                    {
-                        "censor": True,
-                        "metadata_fields": [
-                            "claim_id",
-                            "claim_no",
-                            "vin",
-                            "dealer_cnpj",
-                            "part_amount_dms",
-                            "labour_amount_dms"
-                        ],
-<<<<<<< HEAD
-                        "subchain_name": "subchain_regex",
-=======
-                        "subchain_name": "subchain_regex_1",
-                        "fileNumberPerFile": 1,
-                        "pre-processing": {
-                            "pre-type": "regex",
-                            "enable_pdf_metadata": True
-                        },
-                        "processing": {
-                            "proc-type": "regex",
-                        },
-                        "post-processing": {
-                            "post-type": "metadata",
-                            "retries": {
-                                "pre_retry": {
-                                    "retry_count": 0
-                                },
-                                "proc_retry": {
-                                    "retry_count": 0
-                                }
-                            }
-                        }
-                    },
-                    {
-                        "censor": True,
-                        "metadata_fields": [
-                            "claim_id",
-                            "claim_no",
-                            "vin",
-                            "dealer_cnpj",
-                            "part_amount_dms",
-                            "labour_amount_dms"
-                        ],
-                        "subchain_name": "subchain_regex_2",
->>>>>>> 015541b5
-                        "fileNumberPerFile": 1,
-                        "pre-processing": {
-                            "pre-type": "regex",
-                            "enable_pdf_metadata": True
-                        },
-                        "processing": {
-                            "proc-type": "regex",
-<<<<<<< HEAD
-=======
-                        },
-                        "post-processing": {
-                            "post-type": "metadata",
-                            "retries": {
-                                "pre_retry": {
-                                    "retry_count": 0
-                                },
-                                "proc_retry": {
-                                    "retry_count": 0
-                                }
-                            }
-                        }
-                    },
-                    {
-                        "censor": True,
-                        "metadata_fields": [
-                            "claim_id",
-                            "claim_no",
-                            "vin",
-                            "dealer_cnpj",
-                            "part_amount_dms",
-                            "labour_amount_dms"
-                        ],
-                        "subchain_name": "subchain_text",
-                        "fileNumberPerFile": 1,
-                        "pre-processing": {
-                            "pre-type": "text"
-                        },
-                        "processing": {
-                            "proc-type": "text_first",
->>>>>>> 015541b5
-                        },
-                        "post-processing": {
-                            "post-type": "metadata",
-                            "retries": {
-                                "pre_retry": {
-                                    "retry_count": 0
-                                },
-                                "proc_retry": {
-                                    "retry_count": 0
-                                }
-                            }
-                        }
-                    }
-                ]
-            }
-        }
-
-    # Create the configuration for 1 strategy with 1 file
-    config = TestConfig(
-        # combo_name="single_strategy_text_first_google",
-        chain_name="chain_strategy",
-        chain_config = chain_config,
-        file_name="1_file",
-        max_wait_time=3000,
-        poll_interval=10,
-        desensitization= False,
-    )
-
-    # Run the test
-    result = run_async_test(config)
-
-    # Note: result can be an empty dict {} which is still successful
-    if result is not None:
-        print("✅ Test completed successfully!")
-
-        # Analyze the results for passthrough functionality
-        print("\n📊 Analyzing results for passthrough functionality:")
-
-        # Check if result has the expected structure
-        if isinstance(result, dict):
-            print(f"📈 Result structure: {list(result.keys())}")
-
-            # Look for results in different possible locations
-            results_data = None
-            if 'results' in result:
-                results_data = result['results']
-                print("✅ Found results in 'results' key")
-            elif isinstance(result, list):
-                results_data = result
-                print("✅ Result is a list (direct results)")
-            else:
-                # Check if result itself contains file results
-                results_data = []
-                for key, value in result.items():
-                    if isinstance(value, list) and len(value) > 0 and isinstance(value[0], list):
-                        results_data = value
-                        print(f"✅ Found results in '{key}' key")
-                        break
-
-            if results_data:
-                print(f"📁 Processing {len(results_data)} file results:")
-                for i, file_result in enumerate(results_data):
-                    if isinstance(file_result, list) and len(file_result) == 2:
-                        file_path, file_data = file_result
-                        print(f"\n📄 File {i+1}: {file_path}")
-                    else:
-                        file_data = file_result
-                        print(f"\n📄 Result {i+1}:")
-
-                    if isinstance(file_data, dict):
-                        print(f"   Status: {file_data.get('status', 'N/A')}")
-
-                        # Check for DMS data (should be preserved from pre-processing)
-                        dms_fields = {k: v for k, v in file_data.items() if k.startswith('dms.')}
-                        if dms_fields:
-                            print(f"   ✅ DMS data preserved: {len(dms_fields)} fields")
-                            for k, v in list(dms_fields.items())[:3]:  # Show first 3
-                                print(f"      {k}: {v}")
-                            if len(dms_fields) > 3:
-                                print(f"      ... and {len(dms_fields) - 3} more DMS fields")
-                        else:
-                            print("   ❌ No DMS data found")
-
-                        # Check for processing data
-                        proc_fields = {k: v for k, v in file_data.items() if k.startswith('proc.')}
-                        if proc_fields:
-                            print(f"   ✅ Processing data: {len(proc_fields)} fields")
-                        else:
-                            print("   ❌ No processing data found")
-
-                        # Check for passthrough continuity indicators
-                        if 'match_statuses' in file_data:
-                            print(f"   🔗 Match statuses: {file_data['match_statuses']}")
-
-                        # Check for match flags
-                        match_flags = {k: v for k, v in file_data.items() if k.startswith('match_')}
-                        if match_flags:
-                            print(f"   🎯 Match flags: {match_flags}")
-                    else:
-                        print(f"   Unexpected data type: {type(file_data)}")
-            else:
-                print("❌ Could not find results data in response")
-                print(f"📋 Available keys: {list(result.keys()) if isinstance(result, dict) else 'Not a dict'}")
-        else:
-            print(f"❌ Unexpected result type: {type(result)}")
-    else:
-        print("❌ Test failed!")
-        sys.exit(1)
-
-
-if __name__ == "__main__":
-    main()
+#!/usr/bin/env python3
+"""
+Refactored Test: Asynchronous Combo Processing - 1 Strategy with 1 File
+
+This script creates its own TestConfig and uses the test_async_utils module to run tests
+with minimal code duplication.
+"""
+
+from test_async_utils import run_async_test, TestConfig
+import sys
+
+
+def main():
+    """Run async test with 1 strategy and 1 file using the utility module."""
+    
+    chain_config = {
+        "chains": {
+                "subchains": [
+                    {
+                        "censor": True,
+                        "metadata_fields": [
+                            "claim_id",
+                            "claim_no",
+                            "vin",
+                            "dealer_cnpj",
+                            "part_amount_dms",
+                            "labour_amount_dms"
+                        ],
+                        "subchain_name": "subchain_text",
+                        "fileNumberPerFile": 1,
+                        "pre-processing": {
+                            "pre-type": "text",
+                            "enable_pdf_metadata": True
+                        },
+                        "processing": {
+                            "proc-type": "text_first",
+                        },
+                        "post-processing": {
+                            "post-type": "metadata",
+                            "retries": {
+                                "pre_retry": {
+                                    "retry_count": 0
+                                },
+                                "proc_retry": {
+                                    "retry_count": 0
+                                }
+                            }
+                        }
+                    },
+                    {
+                        "censor": True,
+                        "metadata_fields": [
+                            "claim_id",
+                            "claim_no",
+                            "vin",
+                            "dealer_cnpj",
+                            "part_amount_dms",
+                            "labour_amount_dms"
+                        ],
+                        "subchain_name": "subchain_regex",
+                        "fileNumberPerFile": 1,
+                        "pre-processing": {
+                            "pre-type": "regex",
+                            "enable_pdf_metadata": True
+                        },
+                        "processing": {
+                            "proc-type": "regex",
+                        },
+                        "post-processing": {
+                            "post-type": "metadata",
+                            "retries": {
+                                "pre_retry": {
+                                    "retry_count": 0
+                                },
+                                "proc_retry": {
+                                    "retry_count": 0
+                                }
+                            }
+                        }
+                    }
+                ]
+            }
+        }
+
+    # Create the configuration for 1 strategy with 1 file
+    config = TestConfig(
+        # combo_name="single_strategy_text_first_google",
+        chain_name="chain_strategy",
+        chain_config = chain_config,
+        file_name="1_file",
+        max_wait_time=3000,
+        poll_interval=10,
+        desensitization= False,
+    )
+
+    # Run the test
+    result = run_async_test(config)
+
+    # Note: result can be an empty dict {} which is still successful
+    if result is not None:
+        print("✅ Test completed successfully!")
+
+        # Analyze the results for passthrough functionality
+        print("\n📊 Analyzing results for passthrough functionality:")
+
+        # Check if result has the expected structure
+        if isinstance(result, dict):
+            print(f"📈 Result structure: {list(result.keys())}")
+
+            # Look for results in different possible locations
+            results_data = None
+            if 'results' in result:
+                results_data = result['results']
+                print("✅ Found results in 'results' key")
+            elif isinstance(result, list):
+                results_data = result
+                print("✅ Result is a list (direct results)")
+            else:
+                # Check if result itself contains file results
+                results_data = []
+                for key, value in result.items():
+                    if isinstance(value, list) and len(value) > 0 and isinstance(value[0], list):
+                        results_data = value
+                        print(f"✅ Found results in '{key}' key")
+                        break
+
+            if results_data:
+                print(f"📁 Processing {len(results_data)} file results:")
+                for i, file_result in enumerate(results_data):
+                    if isinstance(file_result, list) and len(file_result) == 2:
+                        file_path, file_data = file_result
+                        print(f"\n📄 File {i+1}: {file_path}")
+                    else:
+                        file_data = file_result
+                        print(f"\n📄 Result {i+1}:")
+
+                    if isinstance(file_data, dict):
+                        print(f"   Status: {file_data.get('status', 'N/A')}")
+
+                        # Check for DMS data (should be preserved from pre-processing)
+                        dms_fields = {k: v for k, v in file_data.items() if k.startswith('dms.')}
+                        if dms_fields:
+                            print(f"   ✅ DMS data preserved: {len(dms_fields)} fields")
+                            for k, v in list(dms_fields.items())[:3]:  # Show first 3
+                                print(f"      {k}: {v}")
+                            if len(dms_fields) > 3:
+                                print(f"      ... and {len(dms_fields) - 3} more DMS fields")
+                        else:
+                            print("   ❌ No DMS data found")
+
+                        # Check for processing data
+                        proc_fields = {k: v for k, v in file_data.items() if k.startswith('proc.')}
+                        if proc_fields:
+                            print(f"   ✅ Processing data: {len(proc_fields)} fields")
+                        else:
+                            print("   ❌ No processing data found")
+
+                        # Check for passthrough continuity indicators
+                        if 'match_statuses' in file_data:
+                            print(f"   🔗 Match statuses: {file_data['match_statuses']}")
+
+                        # Check for match flags
+                        match_flags = {k: v for k, v in file_data.items() if k.startswith('match_')}
+                        if match_flags:
+                            print(f"   🎯 Match flags: {match_flags}")
+                    else:
+                        print(f"   Unexpected data type: {type(file_data)}")
+            else:
+                print("❌ Could not find results data in response")
+                print(f"📋 Available keys: {list(result.keys()) if isinstance(result, dict) else 'Not a dict'}")
+        else:
+            print(f"❌ Unexpected result type: {type(result)}")
+    else:
+        print("❌ Test failed!")
+        sys.exit(1)
+
+
+if __name__ == "__main__":
+    main()