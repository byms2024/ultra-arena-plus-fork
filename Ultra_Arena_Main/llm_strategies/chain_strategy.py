--- conflicted
+++ resolved
@@ -393,13 +393,24 @@
                             "service_value": None,
                         }
                         if isinstance(model_output, dict):
-                            normalized["type"] = model_output.get("class")
-                            normalized["claim_no"] = model_output.get("collected_ClaimNO")
-                            normalized["vin"] = model_output.get("collected_VIN")
-                            normalized["cnpj"] = model_output.get("collected_CNPJ")
-                            normalized["cnpj2"] = model_output.get("collected_CNPJ2")
-                            normalized["parts_value"] = model_output.get("collected_parts_price")
-                            normalized["service_value"] = model_output.get("collected_service_price")
+                            # Helper to pick from multiple possible keys
+                            def pick(obj, keys):
+                                for k in keys:
+                                    if k in obj:
+                                        return obj[k]
+                                    if k.upper() in obj:
+                                        return obj[k.upper()]
+                                    if k.lower() in obj:
+                                        return obj[k.lower()]
+                                return None
+
+                            normalized["type"] = pick(model_output, ["class", "type", "document_type", "DOC_TYPE"])
+                            normalized["claim_no"] = pick(model_output, ["collected_ClaimNO", "claim_no", "CLAIM_NO"])
+                            normalized["vin"] = pick(model_output, ["collected_VIN", "vin", "VIN"])
+                            normalized["cnpj"] = pick(model_output, ["collected_CNPJ", "cnpj", "CNPJ"])
+                            normalized["cnpj2"] = pick(model_output, ["collected_CNPJ2", "cnpj2", "CNPJ2"])
+                            normalized["parts_value"] = pick(model_output, ["collected_parts_price", "parts_value", "PARTS_VALUE", "part_amount"])
+                            normalized["service_value"] = pick(model_output, ["collected_service_price", "service_value", "SERVICE_VALUE", "labour_amount"])
                         matched_entry["processing_extracted_data"] = normalized
                     except Exception:
                         pass
@@ -509,28 +520,16 @@
         
         # Separate successful and failed results
         successful_results = {}
-<<<<<<< HEAD
 
         for file_path, results in subchain_results.items():
             if "error" not in results:
                 successful_results[file_path] = results
             else:
                 logging.info(f"File '{file_path}' has error: {results.get('error')}")
-=======
-        #print("---- DEBUG: subchain_results ----")
-        for file_path, results in subchain_results.items():
-            #print(f"File: {file_path}")
-            #print(f"Results: {results}")
-            if "error" not in results:
-                #print(f"File '{file_path}' is successful, adding to successful_results.")
-                successful_results[file_path] = results
-            else:
-                print(f"File '{file_path}' has error: {results.get('error')}")
-        #print(f"---- DEBUG: successful_results ({len(successful_results)}) ----")
+        
         for file_path in successful_results:
             print(f"Successful file: {file_path}")
->>>>>>> e1df9990
-        
+
         logging.info(f"🔁 Subchain '{subchain_name}' complete: successful={len(successful_results)}, failed={len(failed_files)}")
         self._log_passthrough(f"end_subchain:{subchain_name}", passthrough)
         
