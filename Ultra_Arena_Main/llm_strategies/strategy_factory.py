--- conflicted
+++ resolved
@@ -71,14 +71,10 @@
             return ImageFirstProcessingStrategy(config, streaming=streaming)
         elif strategy_type == "file_first":
             from .direct_file_strategy import DirectFileProcessingStrategy
-<<<<<<< HEAD
             return DirectFileProcessingStrategy(config, streaming=streaming)
-=======
-            return DirectFileProcessingStrategy(config, streaming=streaming, database_ops=database_ops)
         elif strategy_type == "chain":
             from .chain_strategy import ChainedProcessingStrategy
-            return ChainedProcessingStrategy(config, streaming=streaming, database_ops=database_ops)
->>>>>>> 0c1e1f93
+            return ChainedProcessingStrategy(config, streaming=streaming)
         else:
             raise ValueError(f"Unsupported processing strategy type: {strategy_type}")
 
